[versions]
akka = "2.6.20"
akka-http-cors = "1.0.0"
akka-grpc-runtime = "1.0.3"
apache-httpclient5 = "5.4.1"
apache-httpclient4 = "4.5.14"
asm = "9.7.1"
assertj = "3.26.3"
awaitility = "4.2.2"
blockhound = "1.0.10.RELEASE"
bouncycastle = "1.70"
brave5 = "5.18.1"
brave6 = "6.0.3"
brotli4j = "1.17.0"
# Don"t upgrade bucket4j to 8.x that requires Java 11. The module name also has been changed to "com.bucket4j"
bucket4j = "7.6.0"
# Don"t upgrade Caffeine to 3.x that requires Java 11.
caffeine = "2.9.3"
cglib = "3.3.0"
checkerframework = "2.5.6"
checkstyle = "10.3.2"
<<<<<<< HEAD
controlplane = "1.0.46"
curator = "5.7.1"
dagger = "2.52"
=======
context-propagation = "1.1.1"
controlplane = "1.0.45"
curator = "5.7.0"
dagger = "2.51.1"
>>>>>>> 0019bc7f
# Don't upgrade DGS to 9.x that requires GraphQL-Java 22
dgs = "8.6.1"
dropwizard1 = "1.3.29"
dropwizard2 = "2.1.12"
dropwizard-metrics = "4.2.28"
errorprone = "2.35.1"
errorprone-gradle-plugin = "4.1.0"
eureka = "2.0.4"
fastutil = "8.5.15"
finagle = "24.2.0"
findbugs = "3.0.2"
futures-completable = "0.3.6"
futures-extra = "4.3.3"
gax-grpc = "2.57.0"
# Don"t upgrade graphql-java to 21.0 that requires Java 11
graphql-java = "20.4"
graphql-kotlin = "8.2.1"
grpc-java = "1.68.1"
grpc-kotlin = "1.4.1"
guava = "33.3.1-jre"
hamcrest = "3.0"
hbase = "1.2.6"
hibernate-validator6 = "6.2.5.Final"
hibernate-validator8 = "8.0.1.Final"
j2objc = "3.0.0"
jackson = "2.18.1"
jakarta-inject = "2.0.1"
jakarta-validation = "3.1.0"
jakarta-websocket = "2.2.0"
java-websocket = "1.5.7"
javax-annotation = "1.3.2"
javax-inject = "1"
javax-jsr311 = "1.1.1"
javax-validation = "2.0.1.Final"
jctools = "4.0.5"
# Find the latest version of the major 10 https://central.sonatype.com/artifact/org.eclipse.jetty/jetty-server/
jetty10 = "10.0.20"
# Find the latest version of the major 10 https://central.sonatype.com/artifact/org.eclipse.jetty/apache-jstl/
jetty10-jstl = "10.0.24"
jetty11 = "11.0.24"
jetty11-jstl = "11.0.0"
jetty12 = "12.0.14"
jetty93 = "9.3.30.v20211001"
jetty94 = "9.4.55.v20240627"
jetty-alpn-api = "1.1.3.v20160715"
jkube = "1.17.0"
jmh-core = "1.37"
jmh-gradle-plugin = "0.7.2"
joor = "0.9.15"
# Don't upgrade json-unit to 3.0.0 that requires Java 17
json-unit = "2.38.0"
jsoup = "1.18.1"
junit4 = "4.13.2"
junit5 = "5.11.3"
# Don't upgrade junit-pioneer to 2.x.x that requires Java 11
junit-pioneer = "1.9.1"
jwt = "4.4.0"
kafka = "3.8.1"
kotlin = "1.9.25"
kotlin-coroutine = "1.9.0"
krotodc = "1.1.1"
ktlint-gradle-plugin = "12.1.1"
kubernetes-client = "6.13.4"
logback12 = "1.2.13"
logback13 = "1.3.14"
logback14 = "1.4.14"
logback15 = "1.5.12"
micrometer = "1.13.6"
micrometer-tracing = "1.3.5"
micrometer-docs-generator = "1.0.2"
# Don't uprade mockito to 5.x.x that requires Java 11
mockito = "4.11.0"
monix = "3.4.1"
munit = "1.0.2"
netty = "4.1.114.Final"
netty-incubator-transport-native-io_uring = "0.0.25.Final"
nexus-publish = "2.0.0"
node-gradle-plugin = "7.1.0"
nullaway = "0.12.1"
nullaway-gradle-plugin = "2.1.0"
okhttp2 = "2.7.5" # For testing
okhttp3 = { strictly = "3.14.9" } # Not just for testing. Used in the Retrofit mudule.
okhttp4 = "4.12.0" # For testing
# Don"t upgrade OpenSAML to 4.x that requires Java 11.
opensaml = "3.4.6"
osdetector = "1.7.3"
# Used for kubernetes-chaos-tests
picocli = "4.7.6"
proguard = "7.5.0"
prometheus = "1.3.2"
prometheus-legacy = "0.16.0"
# Ensure that we use the same Protobuf version as what gRPC depends on.
# See: https://github.com/grpc/grpc-java/blob/master/gradle/libs.versions.toml
#      (Switch to the right tag and look for "protobuf".)
#      e.g. https://github.com/grpc/grpc-java/blob/v1.48.0/gradle/libs.versions.toml
protobuf = "3.25.5"
protobuf-gradle-plugin = "0.8.19"
protobuf-jackson = "2.6.0"
reactive-grpc = "1.2.4"
reactive-streams = "1.0.4"
reactor = "3.6.11"
reactor-kotlin = "1.2.3"
# Upgrade once https://github.com/ronmamo/reflections/issues/279 is fixed.
reflections = "0.9.11"
resilience4j = "2.2.0"
resteasy = "5.0.9.Final"
# "provided" dependency required by RESTEasy "resteasy-core-spi"
# jboss 3.5.0 requires at least jdk 11
resteasy-jboss-logging = "3.4.3.Final"
resteasy-jboss-logging-annotations = "2.2.1.Final"
retrofit2 = "2.11.0"
rxjava2 = "2.2.21"
rxjava3 = "3.1.9"
sangria = "4.2.2"
sangria-slowlog = "3.0.0"
scala-collection-compat = "2.12.0"
scala-java8-compat = "1.0.2"
scala212 = "2.12.20"
scala213 = "2.13.15"
scala3 = "3.6.1"
scalafmt-gradle-plugin = "1.16.2"
scalapb = "0.11.17"
scalapb-json = "0.12.1"
shadow-gradle-plugin = "7.1.2"
# Don"t upgrade to 8.x that requires Java 11.
shibboleth-utilities = "7.5.2"
snappy = "1.1.10.7"
slf4j = "1.7.36"
slf4j2 = "2.0.16"
spring6 = "6.1.14"
spring-boot2 = "2.7.18"
spring-boot3 = "3.3.5"
testcontainers = "1.20.3"
thrift09 = { strictly = "0.9.3-1" }
thrift012 = { strictly = "0.12.0" }
thrift013 = { strictly = "0.13.0" }
thrift014 = { strictly = "0.14.2" }
thrift015 = { strictly = "0.15.0" }
thrift016 = { strictly = "0.16.0" }
thrift017 = { strictly = "0.17.0" }
thrift018 = { strictly = "0.18.1" }
thrift019 = { strictly = "0.19.0" }
thrift020 = { strictly = "0.20.0" }
tomcat8 = "8.5.100"
tomcat9 = "9.0.96"
tomcat10 = "10.1.31"
xml-apis = "1.4.01"
# Ensure that we use the same ZooKeeper version as what Curator depends on.
# See: https://github.com/apache/curator/blob/master/pom.xml
#      (Switch to the right tag to find out the right version.)
zookeeper = "3.9.2"
zookeeper-junit = "1.2"

[boms]
dropwizard-metrics = { module = "io.dropwizard.metrics:metrics-bom", version.ref = "dropwizard-metrics" }
# Ensure that we use the same Protobuf version as what gRPC depends on.
# See: https://github.com/grpc/grpc-java/blob/master/gradle/libs.versions.toml
#      (Switch to the right tag and look for "protobuf".)
grpc-java = { module = "io.grpc:grpc-bom", version.ref = "grpc-java" }
jackson = { module = "com.fasterxml.jackson:jackson-bom", version.ref = "jackson" }
junit5 = { module = "org.junit:junit-bom", version.ref = "junit5" }
netty = { module = "io.netty:netty-bom", version.ref = "netty" }
testcontainers = { module = "org.testcontainers:testcontainers-bom", version.ref = "testcontainers" }

# Akka is used only for testing in it:grpcweb module.
[libraries.akka-http-cors_v213]
module = "ch.megard:akka-http-cors_2.13"
version.ref = "akka-http-cors"
[libraries.akka-grpc-runtime_v213]
module = "com.lightbend.akka.grpc:akka-grpc-runtime_2.13"
version.ref = "akka-grpc-runtime"
[libraries.akka-actor-typed_v213]
module = "com.typesafe.akka:akka-actor-typed_2.13"
version.ref = "akka"
[libraries.akka-discovery_v213]
module = "com.typesafe.akka:akka-discovery_2.13"
version.ref = "akka"
[libraries.akka-stream_v213]
module = "com.typesafe.akka:akka-stream_2.13"
version.ref = "akka"

[libraries.apache-httpclient5]
module = "org.apache.httpcomponents.client5:httpclient5"
version.ref = "apache-httpclient5"
exclusions = "commons-logging:commons-logging"

# needed to test thrift apis
# https://github.com/apache/thrift/blob/master/lib/java/gradle.properties#L28
[libraries.apache-httpclient4]
module = "org.apache.httpcomponents:httpclient"
version.ref = "apache-httpclient4"
exclusions = "commons-logging:commons-logging"

# This is only used for testing Jetty
[libraries.asm]
module = "org.ow2.asm:asm"
version.ref = "asm"

[libraries.assertj]
module = "org.assertj:assertj-core"
version.ref = "assertj"

[libraries.awaitility]
module = "org.awaitility:awaitility"
version.ref = "awaitility"

[libraries.blockhound-junit-platform]
module = "io.projectreactor.tools:blockhound-junit-platform"
version.ref = "blockhound"

[libraries.blockhound]
module = "io.projectreactor.tools:blockhound"
version.ref = "blockhound"

[libraries.bouncycastle-bcpkix]
module = "org.bouncycastle:bcpkix-jdk15on"
version.ref = "bouncycastle"
relocations = { from = "org.bouncycastle", to = "com.linecorp.armeria.internal.shaded.bouncycastle" }
[libraries.bouncycastle-bcprov]
module = "org.bouncycastle:bcprov-jdk15on"
version.ref = "bouncycastle"
relocations = { from = "org.bouncycastle", to = "com.linecorp.armeria.internal.shaded.bouncycastle" }
[libraries.bouncycastle-bcutil]
module = "org.bouncycastle:bcutil-jdk15on"
version.ref = "bouncycastle"
relocations = { from = "org.bouncycastle", to = "com.linecorp.armeria.internal.shaded.bouncycastle" }

[libraries.brave5]
module = "io.zipkin.brave:brave"
version.ref = "brave5"
[libraries.brave5-context-slf4j]
module = 'io.zipkin.brave:brave-context-slf4j'
version.ref = "brave5"
[libraries.brave5-instrumentation-http]
module = "io.zipkin.brave:brave-instrumentation-http"
version.ref = "brave5"
[libraries.brave5-instrumentation-http-tests]
module = "io.zipkin.brave:brave-instrumentation-http-tests"
version.ref = "brave5"

[libraries.brave6]
module = "io.zipkin.brave:brave"
version.ref = "brave6"
javadocs = [
    "https://www.javadoc.io/doc/io.zipkin.brave/brave/6.0.3/",
    "https://www.javadoc.io/doc/io.zipkin.brave/brave-instrumentation-http/6.0.3/"]
[libraries.brave6-context-slf4j]
module = 'io.zipkin.brave:brave-context-slf4j'
version.ref = "brave6"
[libraries.brave6-instrumentation-http]
module = "io.zipkin.brave:brave-instrumentation-http"
version.ref = "brave6"
[libraries.brave6-instrumentation-http-tests]
module = "io.zipkin.brave:brave-instrumentation-http-tests"
version.ref = "brave6"

[libraries.brotli4j]
module = "com.aayushatharva.brotli4j:brotli4j"
version.ref = "brotli4j"
[libraries.brotli4j-linux]
module = "com.aayushatharva.brotli4j:native-linux-x86_64"
version.ref = "brotli4j"
[libraries.brotli4j-linux-aarch64]
module = "com.aayushatharva.brotli4j:native-linux-aarch64"
version.ref = "brotli4j"
[libraries.brotli4j-osx]
module = "com.aayushatharva.brotli4j:native-osx-x86_64"
version.ref = "brotli4j"
[libraries.brotli4j-osx-aarch64]
module = "com.aayushatharva.brotli4j:native-osx-aarch64"
version.ref = "brotli4j"
[libraries.brotli4j-windows]
module = "com.aayushatharva.brotli4j:native-windows-x86_64"
version.ref = "brotli4j"

[libraries.bucket4j]
module = "com.github.vladimir-bukhtoyarov:bucket4j-core"
version.ref = "bucket4j"
javadocs = "https://javadoc.io/doc/com.github.vladimir-bukhtoyarov/bucket4j-core/7.6.0/"

[libraries.caffeine]
module = "com.github.ben-manes.caffeine:caffeine"
version.ref = "caffeine"
exclusions = "com.google.errorprone:error_prone_annotations"
javadocs = "https://www.javadoc.io/doc/com.github.ben-manes.caffeine/caffeine/2.9.3/"
relocations = { from = "com.github.benmanes.caffeine", to = "com.linecorp.armeria.internal.shaded.caffeine" }

[libraries.cglib]
module = "cglib:cglib"
version.ref = "cglib"

[libraries.checkerframework]
module = "org.checkerframework:checker-compat-qual"
version.ref = "checkerframework"

[libraries.checkstyle]
module = "com.puppycrawl.tools:checkstyle"
version.ref = "checkstyle"

[libraries.context-propagation]
module = "io.micrometer:context-propagation"
version.ref = "context-propagation"

[libraries.controlplane-api]
module = "io.envoyproxy.controlplane:api"
version.ref = "controlplane"
[libraries.controlplane-cache]
module = "io.envoyproxy.controlplane:cache"
version.ref = "controlplane"
[libraries.controlplane-server]
module = "io.envoyproxy.controlplane:server"
version.ref = "controlplane"

# Ensure that we use the same ZooKeeper version as what Curator depends on.
# See: https://github.com/apache/curator/blob/master/pom.xml
#      (Switch to the right tag to find out the right version.)
[libraries.curator-recipes]
module = "org.apache.curator:curator-recipes"
version.ref = "curator"
javadocs = [
    "https://www.javadoc.io/doc/org.apache.curator/curator-framework/5.5.0/",
    "https://www.javadoc.io/doc/org.apache.curator/curator-recipes/5.5.0/"]
exclusions = "org.apache.zookeeper:zookeeper"
[libraries.curator-discovery]
module = "org.apache.curator:curator-x-discovery"
version.ref = "curator"
javadocs = "https://www.javadoc.io/doc/org.apache.curator/curator-x-discovery/5.5.0/"

# This is only used for examples/context-propagation/dagger
[libraries.dagger]
module = "com.google.dagger:dagger"
version.ref = "dagger"
[libraries.dagger-compiler]
module = "com.google.dagger:dagger-compiler"
version.ref = "dagger"
[libraries.dagger-producers]
module = "com.google.dagger:dagger-producers"
version.ref = "dagger"

# DGS is used only for testing in it:dgs module.
[libraries.dgs]
module = "com.netflix.graphql.dgs:graphql-dgs-client"
version.ref = "dgs"
[libraries.dropwizard1-core]
module = "io.dropwizard:dropwizard-core"
version.ref = "dropwizard1"
[libraries.dropwizard1-util]
module = "io.dropwizard:dropwizard-util"
version.ref = "dropwizard1"
[libraries.dropwizard1-lifecycle]
module = "io.dropwizard:dropwizard-lifecycle"
version.ref = "dropwizard1"
[libraries.dropwizard1-jackson]
module = "io.dropwizard:dropwizard-jackson"
version.ref = "dropwizard1"
[libraries.dropwizard1-validation]
module = "io.dropwizard:dropwizard-validation"
version.ref = "dropwizard1"
[libraries.dropwizard1-jersey]
module = "io.dropwizard:dropwizard-jersey"
version.ref = "dropwizard1"
[libraries.dropwizard1-jetty]
module = "io.dropwizard:dropwizard-jetty"
version.ref = "dropwizard1"
[libraries.dropwizard1-testing]
module = "io.dropwizard:dropwizard-testing"
version.ref = "dropwizard1"

[libraries.dropwizard2-core]
module = "io.dropwizard:dropwizard-core"
version.ref = "dropwizard2"
javadocs = "https://www.javadoc.io/doc/io.dropwizard/dropwizard-core/2.1.6/"
[libraries.dropwizard2-jackson]
module = "io.dropwizard:dropwizard-jackson"
version.ref = "dropwizard2"
[libraries.dropwizard2-lifecycle]
module = "io.dropwizard:dropwizard-lifecycle"
version.ref = "dropwizard2"
[libraries.dropwizard2-jersey]
module = "io.dropwizard:dropwizard-jersey"
version.ref = "dropwizard2"
[libraries.dropwizard2-jetty]
module = "io.dropwizard:dropwizard-jetty"
version.ref = "dropwizard2"
[libraries.dropwizard2-testing]
module = "io.dropwizard:dropwizard-testing"
version.ref = "dropwizard2"
[libraries.dropwizard2-util]
module = "io.dropwizard:dropwizard-util"
version.ref = "dropwizard2"
[libraries.dropwizard2-validation]
module = "io.dropwizard:dropwizard-validation"
version.ref = "dropwizard2"

[libraries.dropwizard-metrics-core]
module = "io.dropwizard.metrics:metrics-core"
[libraries.dropwizard-metrics-json]
module = "io.dropwizard.metrics:metrics-json"

[libraries.errorprone-core]
module = "com.google.errorprone:error_prone_core"
version.ref = "errorprone"
[libraries.errorprone-annotations]
module = "com.google.errorprone:error_prone_annotations"
version.ref = "errorprone"

# Eureka is used only for testing in eureka module.
[libraries.eureka-client]
module = "com.netflix.eureka:eureka-client"
version.ref = "eureka"
[libraries.eureka-test-utils]
module = "com.netflix.eureka:eureka-test-utils"
version.ref = "eureka"

[libraries.fastutil]
module = "it.unimi.dsi:fastutil"
version.ref = "fastutil"
relocations = { from = "it.unimi.dsi.fastutil", to = "com.linecorp.armeria.internal.shaded.fastutil" }

# Finagle is used only for testing in zookeeper module.
[libraries.finagle-serversets_v213]
module = "com.twitter:finagle-serversets_2.13"
version.ref = "finagle"

[libraries.findbugs]
module = "com.google.code.findbugs:jsr305"
version.ref = "findbugs"

[libraries.futures-completable]
module = "com.spotify:completable-futures"
version.ref = "futures-completable"
relocations = { from = "com.spotify.futures", to = "com.linecorp.armeria.internal.shaded.futures" }
[libraries.futures-extra]
module = "com.spotify:futures-extra"
version.ref = "futures-extra"

# gax-grpc is only used for gRPC test module.
[libraries.gax-grpc]
module = "com.google.api:gax-grpc"
version.ref = "gax-grpc"

[libraries.graphql-java]
module = "com.graphql-java:graphql-java"
version.ref = "graphql-java"

[libraries.graphql-kotlin-client]
module = "com.expediagroup:graphql-kotlin-client"
version.ref = "graphql-kotlin"
[libraries.graphql-kotlin-client-jackson]
module = "com.expediagroup:graphql-kotlin-client-jackson"
version.ref = "graphql-kotlin"
[libraries.graphql-kotlin-client-serialization]
module = "com.expediagroup:graphql-kotlin-client-serialization"
version.ref = "graphql-kotlin"
[libraries.graphql-kotlin-schema-generator]
module = "com.expediagroup:graphql-kotlin-schema-generator"
version.ref = "graphql-kotlin"

[libraries.grpc-core]
module = "io.grpc:grpc-core"
javadocs = [
    "https://grpc.github.io/grpc-java/javadoc/",
    "https://protobuf.dev/reference/java/api-docs/"]
exclusions = [
    "com.google.errorprone:error_prone_annotations",
    "org.codehaus.mojo:animal-sniffer-annotations"]
[libraries.grpc-interop-testing]
module = "io.grpc:grpc-interop-testing"
exclusions = [
    "com.google.errorprone:error_prone_annotations",
    "com.google.guava:guava-jdk5",
    "com.google.j2objc:j2objc-annotations",
    "io.grpc:grpc-alts",
    "io.grpc:grpc-xds",
    "io.netty:netty-codec-http",
    "io.netty:netty-codec-http2",
    "io.netty:netty-codec-socks",
    "io.netty:netty-handler-proxy",
    "io.netty:netty-transport",
    "io.netty:netty-tcnative-boringssl-static"]
[libraries.grpc-protobuf]
module = "io.grpc:grpc-protobuf"
[libraries.grpc-services]
module = "io.grpc:grpc-services"
[libraries.grpc-stub]
module = "io.grpc:grpc-stub"
[libraries.grpc-okhttp]
module = "io.grpc:grpc-okhttp"
[libraries.grpc-testing]
module = 'io.grpc:grpc-testing'
[libraries.grpc-netty-shaded]
module = "io.grpc:grpc-netty-shaded"

[libraries.grpc-kotlin]
module = "io.grpc:grpc-kotlin-stub"
version.ref = "grpc-kotlin"

[libraries.grpc-kotlin-protoc]
module = "io.grpc:protoc-gen-grpc-kotlin"
version.ref = "grpc-kotlin"

[libraries.grpc-krotodc-core]
module = "io.github.mscheong01:krotoDC-core"
version.ref = "krotodc"

[libraries.grpc-krotodc-protoc]
module = "io.github.mscheong01:protoc-gen-krotoDC"
version.ref = "krotodc"

[libraries.guava]
module = "com.google.guava:guava"
version.ref = "guava"
exclusions = "org.codehaus.mojo:animal-sniffer-annotations"
relocations = [
    { from = "com.google.common", to = "com.linecorp.armeria.internal.shaded.guava" },
    { from = "com.google.thirdparty.publicsuffix", to = "com.linecorp.armeria.internal.shaded.publicsuffix" }]
[libraries.guava-testlib]
module = "com.google.guava:guava-testlib"
version.ref = "guava"
exclusions = ["com.google.errorprone:error_prone_annotations", "com.google.j2objc:j2objc-annotations"]
relocations = { from = "com.google.common", to = "com.linecorp.armeria.internal.shaded.guava" }
# A transitive dependency of Guava which needs relocation as well.
[libraries.guava-failureaccess]
module = "com.google.guava:failureaccess"
version = "1.0.1"
exclusions = ["com.google.errorprone:error_prone_annotations", "com.google.j2objc:j2objc-annotations"]
relocations = { from = "com.google.common", to = "com.linecorp.armeria.internal.shaded.guava" }

[libraries.hamcrest]
module = "org.hamcrest:hamcrest"
version.ref = "hamcrest"
[libraries.hamcrest-library]
module = "org.hamcrest:hamcrest-library"
version.ref = "hamcrest"

# This is only used for it/server test
[libraries.hbase]
module = "org.apache.hbase:hbase-shaded-client"
version.ref = "hbase"
exclusions = [
    "com.github.stephenc.findbugs:findbugs-annotations",
    "commons-logging:commons-logging",
    "log4j:log4j",
    "org.slf4j:slf4j-log4j12"]

# Validator is only used for examples and testings in Spring
# version 7 starts using jakarta api, which isn't compatible with spring-boot2
[libraries.hibernate-validator6]
module = "org.hibernate.validator:hibernate-validator"
version.ref = "hibernate-validator6"
[libraries.hibernate-validator8]
module = "org.hibernate.validator:hibernate-validator"
version.ref = "hibernate-validator8"

# We do not depend on j2objc-annotations. We just need this to stop Javadoc from
# complaining about "unknown enum constant Level.FULL".
[libraries.j2objc]
module = "com.google.j2objc:j2objc-annotations"
version.ref = "j2objc"

[libraries.jakarta-inject]
module = "jakarta.inject:jakarta.inject-api"
version.ref = "jakarta-inject"
[libraries.jakarta-validation]
module = "jakarta.validation:jakarta.validation-api"
version.ref = "jakarta-validation"
[libraries.jakarta-websocket]
module = "jakarta.websocket:jakarta.websocket-api"
version.ref = "jakarta-websocket"
[libraries.jakarta-websocket-client]
module = "jakarta.websocket:jakarta.websocket-client-api"
version.ref = "jakarta-websocket"

[libraries.jackson-annotations]
module = "com.fasterxml.jackson.core:jackson-annotations"
javadocs = "https://www.javadoc.io/doc/com.fasterxml.jackson.core/jackson-annotations/latest/"
[libraries.jackson-core]
module = "com.fasterxml.jackson.core:jackson-core"
javadocs = "https://www.javadoc.io/doc/com.fasterxml.jackson.core/jackson-core/latest/"
[libraries.jackson-databind]
module = "com.fasterxml.jackson.core:jackson-databind"
javadocs = "https://www.javadoc.io/doc/com.fasterxml.jackson.core/jackson-databind/latest/"
[libraries.jackson-datatype-jdk8]
module = "com.fasterxml.jackson.datatype:jackson-datatype-jdk8"
javadocs = "https://fasterxml.github.io/jackson-modules-java8/javadoc/datatypes/2.14/"
[libraries.jackson-datatype-jsr310]
module = "com.fasterxml.jackson.datatype:jackson-datatype-jsr310"
javadocs = "https://fasterxml.github.io/jackson-modules-java8/javadoc/datetime/2.14/"
[libraries.jackson-kotlin]
module = "com.fasterxml.jackson.module:jackson-module-kotlin"
[libraries.jackson-scala_v212]
module = "com.fasterxml.jackson.module:jackson-module-scala_2.12"
[libraries.jackson-scala_v213]
module = "com.fasterxml.jackson.module:jackson-module-scala_2.13"
[libraries.jackson-scala_v3]
module = "com.fasterxml.jackson.module:jackson-module-scala_3"

[libraries.javax-annotation]
module = "javax.annotation:javax.annotation-api"
version.ref = "javax-annotation"
[libraries.javax-inject]
module = "javax.inject:javax.inject"
version.ref = "javax-inject"
[libraries.javax-jsr311]
module = "javax.ws.rs:jsr311-api"
version.ref = "javax-jsr311"
[libraries.javax-validation]
module = "javax.validation:validation-api"
version.ref = "javax-validation"
# Ensure that we use the same javax.ws.rs version as what eureka-client depends on.
# See: https://github.com/Netflix/eureka/blob/master/eureka-client/build.gradle

[libraries.jctools]
module = "org.jctools:jctools-core"
version.ref = "jctools"
relocations = { from = "org.jctools", to = "com.linecorp.armeria.internal.shaded.jctools" }

[libraries.jetty10-annotations]
module = "org.eclipse.jetty:jetty-annotations"
version.ref = "jetty10"
[libraries.jetty10-apache-jsp]
module = "org.eclipse.jetty:apache-jsp"
version.ref = "jetty10"
[libraries.jetty10-apache-jstl]
module = "org.eclipse.jetty:apache-jstl"
version.ref = "jetty10-jstl"
[libraries.jetty10-server]
module = "org.eclipse.jetty:jetty-server"
version.ref = "jetty10"
# jetty-webapp for testing interoperability with other servers.
[libraries.jetty10-webapp]
module = "org.eclipse.jetty:jetty-webapp"
version.ref = "jetty10"

[libraries.jetty11-annotations]
module = "org.eclipse.jetty:jetty-annotations"
version.ref = "jetty11"
[libraries.jetty11-apache-jsp]
module = "org.eclipse.jetty:apache-jsp"
version.ref = "jetty11"
[libraries.jetty11-apache-jstl]
module = "org.eclipse.jetty:apache-jstl"
version.ref = "jetty11-jstl"
[libraries.jetty11-http2-server]
module = "org.eclipse.jetty.http2:http2-server"
version.ref = "jetty11"
[libraries.jetty11-server]
module = "org.eclipse.jetty:jetty-server"
version.ref = "jetty11"
# jetty-webapp for testing interoperability with other servers.
[libraries.jetty11-webapp]
module = "org.eclipse.jetty:jetty-webapp"
version.ref = "jetty11"
# jetty-websocket for testing WebSocket interoperability.
[libraries.jetty11-websocket]
module = "org.eclipse.jetty.websocket:websocket-jakarta-server"
version.ref = "jetty11"

[libraries.jetty12-server]
module = "org.eclipse.jetty:jetty-server"
javadocs = "https://javadoc.io/doc/org.eclipse.jetty/jetty-server/12.0.5/"
version.ref = "jetty12"
[libraries.jetty12-ee10-apache-jsp]
module = "org.eclipse.jetty.ee10:jetty-ee10-apache-jsp"
version.ref = "jetty12"
[libraries.jetty12-ee10-glassfish-jstl]
module = "org.eclipse.jetty.ee10:jetty-ee10-glassfish-jstl"
version.ref = "jetty12"
# jetty-ee10-webapp for testing interoperability with other servers.
[libraries.jetty12-ee10-annotations]
module = "org.eclipse.jetty.ee10:jetty-ee10-annotations"
version.ref = "jetty12"
[libraries.jetty12-ee10-webapp]
module = "org.eclipse.jetty.ee10:jetty-ee10-webapp"
version.ref = "jetty12"
[libraries.jetty12-ee10-servlet]
module = "org.eclipse.jetty.ee10:jetty-ee10-servlet"
version.ref = "jetty12"

[libraries.jetty93-annotations]
module = "org.eclipse.jetty:jetty-annotations"
exclusions = ["org.ow2.asm:asm", "org.ow2.asm:asm-commons"]
version.ref = "jetty93"
[libraries.jetty93-server]
module = "org.eclipse.jetty:jetty-server"
javadocs = "https://javadoc.io/doc/org.eclipse.jetty/jetty-server/9.3.30.v20211001/"
version.ref = "jetty93"
# jetty-webapp for testing interoperability with other servers.
[libraries.jetty93-webapp]
module = "org.eclipse.jetty:jetty-webapp"
version.ref = "jetty93"
[libraries.jetty93-apache-jsp]
module = "org.eclipse.jetty:apache-jsp"
version.ref = "jetty93"
[libraries.jetty93-apache-jstl]
module = "org.eclipse.jetty:apache-jstl"
version.ref = "jetty93"

[libraries.jetty94-annotations]
module = "org.eclipse.jetty:jetty-annotations"
exclusions = ["org.ow2.asm:asm", "org.ow2.asm:asm-commons"]
version.ref = "jetty94"
[libraries.jetty94-server]
module = "org.eclipse.jetty:jetty-server"
javadocs = "https://javadoc.io/doc/org.eclipse.jetty/jetty-server/9.4.51.v20230217/"
version.ref = "jetty94"
# jetty-webapp for testing interoperability with other servers.
[libraries.jetty94-webapp]
module = "org.eclipse.jetty:jetty-webapp"
version.ref = "jetty94"
[libraries.jetty94-http2-server]
module = "org.eclipse.jetty.http2:http2-server"
version.ref = "jetty94"
[libraries.jetty94-apache-jsp]
module = "org.eclipse.jetty:apache-jsp"
version.ref = "jetty94"
[libraries.jetty94-apache-jstl]
module = "org.eclipse.jetty:apache-jstl"
version.ref = "jetty94"

[libraries.jetty-alpn-api]
module = "org.eclipse.jetty.alpn:alpn-api"
version.ref = "jetty-alpn-api"

# joor is only used for annotation processor testing.
[libraries.joor]
module = "org.jooq:joor"
version.ref = "joor"

[libraries.json-unit]
module = "net.javacrumbs.json-unit:json-unit"
version.ref = "json-unit"
[libraries.json-unit-fluent]
module = "net.javacrumbs.json-unit:json-unit-fluent"
version.ref = "json-unit"

# JSoup is only used for Gradle script and SAML testing.
[libraries.jsoup]
module = "org.jsoup:jsoup"
version.ref = "jsoup"

[libraries.junit4]
module = "junit:junit"
version.ref = "junit4"
javadocs = "https://junit.org/junit4/javadoc/latest/"

[libraries.junit5-jupiter-api]
module = "org.junit.jupiter:junit-jupiter-api"
# ":site:javadoc" fails when we use a newer version of Javadoc.
javadocs = "https://junit.org/junit5/docs/current/api/"
[libraries.junit5-jupiter-params]
module = "org.junit.jupiter:junit-jupiter-params"
[libraries.junit5-jupiter-engine]
module = "org.junit.jupiter:junit-jupiter-engine"
[libraries.junit5-vintage-engine]
module = "org.junit.vintage:junit-vintage-engine"
[libraries.junit5-platform-commons]
module = "org.junit.platform:junit-platform-commons"
[libraries.junit5-platform-launcher]
module = "org.junit.platform:junit-platform-launcher"

[libraries.junit-pioneer]
module = "org.junit-pioneer:junit-pioneer"
version.ref = "junit-pioneer"

[libraries.junit-testng-engine]
module = "org.junit.support:testng-engine"
version = "1.0.5"

[libraries.jwt]
module = "com.auth0:java-jwt"
version.ref = "jwt"
javadocs = "https://www.javadoc.io/doc/com.auth0/java-jwt/4.4.0/"

[libraries.kafka]
module = "org.apache.kafka:kafka-clients"
version.ref = "kafka"
javadocs = "https://kafka.apache.org/33/javadoc/"

[libraries.kotlin-allopen]
module = "org.jetbrains.kotlin:kotlin-allopen"
version.ref = "kotlin"
[libraries.kotlin-stdlib-jdk8]
module = "org.jetbrains.kotlin:kotlin-stdlib-jdk8"
version.ref = "kotlin"
[libraries.kotlin-reflect]
module = "org.jetbrains.kotlin:kotlin-reflect"
version.ref = "kotlin"

[libraries.kotlin-coroutines-core]
module = "org.jetbrains.kotlinx:kotlinx-coroutines-core"
version.ref = "kotlin-coroutine"
[libraries.kotlin-coroutines-jdk8]
module = "org.jetbrains.kotlinx:kotlinx-coroutines-jdk8"
version.ref = "kotlin-coroutine"
# kotlinx-coroutines-reactor is only used for testing :it:spring:boot2-kotlin
[libraries.kotlin-coroutines-reactor]
module = "org.jetbrains.kotlinx:kotlinx-coroutines-reactor"
version.ref = "kotlin-coroutine"
[libraries.kotlin-coroutines-rx2]
module = "org.jetbrains.kotlinx:kotlinx-coroutines-rx2"
version.ref = "kotlin-coroutine"
[libraries.kotlin-coroutines-test]
module = "org.jetbrains.kotlinx:kotlinx-coroutines-test"
version.ref = "kotlin-coroutine"
[libraries.kotlin-coroutines-debug]
module = "org.jetbrains.kotlinx:kotlinx-coroutines-debug"
version.ref = "kotlin-coroutine"

[libraries.kubernetes-client-api]
module = "io.fabric8:kubernetes-client-api"
version.ref = "kubernetes-client"
exclusions = ["org.slf4j:slf4j-api"]
[libraries.kubernetes-client-impl]
module = "io.fabric8:kubernetes-client"
version.ref = "kubernetes-client"
exclusions = ["io.fabric8:kubernetes-httpclient-okhttp", "org.slf4j:slf4j-api"]
[libraries.kubernetes-server-mock]
module = "io.fabric8:kubernetes-server-mock"
version.ref = "kubernetes-client"
exclusions = ["org.slf4j:slf4j-api"]
[libraries.kubernetes-junit-jupiter]
module = "io.fabric8:kubernetes-junit-jupiter"
version.ref = "kubernetes-client"
exclusions = ["io.fabric8:kubernetes-httpclient-okhttp", "org.slf4j:slf4j-api"]

# TODO(ikhoon): Upgrade Logback to 1.3.0 when Spring Boot 2 supports it.
[libraries.logback12]
module = "ch.qos.logback:logback-classic"
version.ref = "logback12"
javadocs = "https://www.javadoc.io/doc/ch.qos.logback/logback-classic/1.2.12/"

[libraries.logback13]
module = "ch.qos.logback:logback-classic"
version.ref = "logback13"
javadocs = "https://www.javadoc.io/doc/ch.qos.logback/logback-classic/1.3.8/"

[libraries.logback14]
module = "ch.qos.logback:logback-classic"
version.ref = "logback14"
javadocs = "https://www.javadoc.io/doc/ch.qos.logback/logback-classic/1.4.7/"

[libraries.logback15]
module = "ch.qos.logback:logback-classic"
version.ref = "logback15"
javadocs = "https://www.javadoc.io/doc/ch.qos.logback/logback-classic/1.5.12/"

[libraries.micrometer-core]
module = "io.micrometer:micrometer-core"
version.ref = "micrometer"
javadocs = "https://www.javadoc.io/doc/io.micrometer/micrometer-core/1.10.8/"
[libraries.micrometer-observation]
module = "io.micrometer:micrometer-observation"
version.ref = "micrometer"
javadocs = "https://www.javadoc.io/doc/io.micrometer/micrometer-observation/1.10.8/"
[libraries.micrometer-observation-test]
module = "io.micrometer:micrometer-observation-test"
version.ref = "micrometer"
[libraries.micrometer-prometheus]
module = "io.micrometer:micrometer-registry-prometheus"
version.ref = "micrometer"
javadocs = "https://www.javadoc.io/doc/io.micrometer/micrometer-registry-prometheus/1.13.0/"
[libraries.micrometer-prometheus-legacy]
module = "io.micrometer:micrometer-registry-prometheus-simpleclient"
version.ref = "micrometer"
javadocs = "https://www.javadoc.io/doc/io.micrometer/micrometer-registry-prometheus-simpleclient/1.13.0/"
[libraries.micrometer-spring-legacy]
module = "io.micrometer:micrometer-spring-legacy"
version.ref = "micrometer"
javadocs = "https://www.javadoc.io/doc/io.micrometer/micrometer-spring-legacy/1.3.20/"
exclusions = ["org.springframework:spring-web", "org.springframework:spring-webmvc"]

[libraries.micrometer-tracing-integration-test]
module = "io.micrometer:micrometer-tracing-integration-test"
version.ref = "micrometer-tracing"
javadocs = "https://www.javadoc.io/doc/io.micrometer/micrometer-tracing-integration-test/1.1.3/"

[libraries.micrometer-docs-generator]
module = "io.micrometer:micrometer-docs-generator"
version.ref = "micrometer-docs-generator"
javadocs = "https://www.javadoc.io/doc/io.micrometer/micrometer-docs-generator/1.0.2/"

[libraries.mockito]
module = "org.mockito:mockito-core"
version.ref = "mockito"
[libraries.mockito-junit-jupiter]
module = "org.mockito:mockito-junit-jupiter"
version.ref = "mockito"

[libraries.monix-reactive_v212]
module = "io.monix:monix-reactive_2.12"
version.ref = "monix"
[libraries.monix-reactive_v213]
module = "io.monix:monix-reactive_2.13"
version.ref = "monix"
[libraries.monix-reactive_v3]
module = "io.monix:monix-reactive_3"
version.ref = "monix"

[libraries.munit_v212]
module = "org.scalameta:munit_2.12"
version.ref = "munit"
[libraries.munit_v213]
module = "org.scalameta:munit_2.13"
version.ref = "munit"
[libraries.munit_v3]
module = "org.scalameta:munit_3"
version.ref = "munit"

[libraries.netty-codec-http2]
module = "io.netty:netty-codec-http2"
[libraries.netty-codec-haproxy]
module = "io.netty:netty-codec-haproxy"
[libraries.netty-common]
module = "io.netty:netty-common"
javadocs = "https://netty.io/4.1/api/"
[libraries.netty-handler-proxy]
module = "io.netty:netty-handler-proxy"
[libraries.netty-transport]
module = "io.netty:netty-transport"
[libraries.netty-resolver-dns]
module = "io.netty:netty-resolver-dns"
[libraries.netty-resolver-dns-native-macos]
module = "io.netty:netty-resolver-dns-native-macos"
[libraries.netty-transport-native-unix-common]
module = "io.netty:netty-transport-native-unix-common"
[libraries.netty-transport-native-epoll]
module = "io.netty:netty-transport-native-epoll"
[libraries.netty-transport-native-kqueue]
module = "io.netty:netty-transport-native-kqueue"
[libraries.netty-tcnative-boringssl]
module = 'io.netty:netty-tcnative-boringssl-static'
[libraries.netty-io_uring]
module = "io.netty.incubator:netty-incubator-transport-native-io_uring"
version.ref = "netty-incubator-transport-native-io_uring"

[libraries.nullaway]
module = "com.uber.nullaway:nullaway"
version.ref = "nullaway"

[libraries.picocli]
module = "info.picocli:picocli"
version.ref = "picocli"

[libraries.prometheus-metrics-exposition-formats]
module = "io.prometheus:prometheus-metrics-exposition-formats"
version.ref = "prometheus"
javadocs = "https://prometheus.github.io/client_java/"
[libraries.prometheus-legacy]
module = "io.prometheus:simpleclient_common"
version.ref = "prometheus-legacy"

[libraries.protobuf-java]
module = "com.google.protobuf:protobuf-java"
version.ref = "protobuf"
[libraries.protobuf-java-util]
module = "com.google.protobuf:protobuf-java-util"
version.ref = "protobuf"
exclusions = "com.google.errorprone:error_prone_annotations"
[libraries.protobuf-protoc]
module = "com.google.protobuf:protoc"
version.ref = "protobuf"
[libraries.protobuf-gradle-plugin]
module = "com.google.protobuf:protobuf-gradle-plugin"
version.ref = "protobuf-gradle-plugin"

[libraries.protobuf-jackson]
module = "org.curioswitch.curiostack:protobuf-jackson"
version.ref = "protobuf-jackson"
exclusions = "javax.annotation:javax.annotation-api"
javadocs = "https://developers.curioswitch.org/apidocs/java/"

[libraries.reactor-core]
module = "io.projectreactor:reactor-core"
version.ref = "reactor"
javadocs = "https://projectreactor.io/docs/core/release/api/"
[libraries.reactor-test]
module = "io.projectreactor:reactor-test"
version.ref = "reactor"
[libraries.reactor-kotlin]
module = "io.projectreactor.kotlin:reactor-kotlin-extensions"
version.ref = "reactor-kotlin"

[libraries.reactor-grpc]
module = "com.salesforce.servicelibs:reactor-grpc"
version.ref = "reactive-grpc"
[libraries.reactor-grpc-stub]
module = "com.salesforce.servicelibs:reactor-grpc-stub"
version.ref = "reactive-grpc"

[libraries.resteasy-core]
module = "org.jboss.resteasy:resteasy-core"
version.ref = "resteasy"
[libraries.resteasy-core-spi]
module = "org.jboss.resteasy:resteasy-core-spi"
version.ref = "resteasy"
javadocs = "https://docs.jboss.org/resteasy/docs/5.0.6.Final/javadocs/"
[libraries.resteasy-client]
module = "org.jboss.resteasy:resteasy-client"
version.ref = "resteasy"
[libraries.resteasy-jackson2-provider]
module = "org.jboss.resteasy:resteasy-jackson2-provider"
version.ref = "resteasy"
[libraries.resteasy-jboss-logging]
module = "org.jboss.logging:jboss-logging"
version.ref = "resteasy-jboss-logging"
javadocs = "https://javadoc.io/doc/org.jboss.logging/jboss-logging/3.4.3.Final/"
[libraries.resteasy-jboss-logging-annotations]
module = "org.jboss.logging:jboss-logging-annotations"
version.ref = "resteasy-jboss-logging-annotations"
javadocs = "https://javadoc.io/doc/org.jboss.logging/jboss-logging-annotations/2.2.1.Final/"

[libraries.rxjava2]
module = "io.reactivex.rxjava2:rxjava"
version.ref = "rxjava2"
javadocs = "http://reactivex.io/RxJava/2.x/javadoc/"
[libraries.rxjava3]
module = "io.reactivex.rxjava3:rxjava"
version.ref = "rxjava3"
javadocs = "http://reactivex.io/RxJava/3.x/javadoc/"

[libraries.shibboleth-utilities]
module = "net.shibboleth.utilities:java-support"
version.ref = "shibboleth-utilities"

# snappy-java is only used for testing zookeeper3 module.
[libraries.snappy]
module = "org.xerial.snappy:snappy-java"
version.ref = "snappy"

[libraries.opensaml-core]
module = "org.opensaml:opensaml-core"
version.ref = "opensaml"
[libraries.opensaml-messaging-api]
module = "org.opensaml:opensaml-messaging-api"
version.ref = "opensaml"
[libraries.opensaml-messaging-impl]
module = "org.opensaml:opensaml-messaging-impl"
version.ref = "opensaml"
[libraries.opensaml-saml-api]
module = "org.opensaml:opensaml-saml-api"
version.ref = "opensaml"
[libraries.opensaml-saml-impl]
module = "org.opensaml:opensaml-saml-impl"
version.ref = "opensaml"
[libraries.opensaml-soap-api]
module = "org.opensaml:opensaml-soap-api"
version.ref = "opensaml"
[libraries.opensaml-soap-impl]
module = "org.opensaml:opensaml-soap-impl"
version.ref = "opensaml"

[libraries.okhttp2]
module = "com.squareup.okhttp:okhttp"
version = "2.7.5"
[libraries.okhttp3]
module = "com.squareup.okhttp:okhttp"
version.ref = "okhttp3"
[libraries.okhttp4]
module = "com.squareup.okhttp3:okhttp"
version.ref = "okhttp4"
[libraries.okhttp4-tls]
module = "com.squareup.okhttp3:okhttp-tls"
version.ref = "okhttp4"

[libraries.proguard]
module = "com.guardsquare:proguard-gradle"
version.ref = "proguard"

[libraries.retrofit2]
module = "com.squareup.retrofit2:retrofit"
version.ref = "retrofit2"
javadocs = "https://square.github.io/retrofit/2.x/retrofit/"
[libraries.retrofit2-converter-jackson]
module = "com.squareup.retrofit2:converter-jackson"
version.ref = "retrofit2"

[libraries.reactivestreams]
module = "org.reactivestreams:reactive-streams"
version.ref = "reactive-streams"
[libraries.reactivestreams-tck]
module = "org.reactivestreams:reactive-streams-tck"
version.ref = "reactive-streams"
exclusions = "org.yaml:snakeyaml"

[libraries.reflections]
module = "org.reflections:reflections"
version.ref = "reflections"
exclusions = [
    "com.google.errorprone:error_prone_annotations",
    "com.google.j2objc:j2objc-annotations",
    "org.codehaus.mojo:animal-sniffer-annotations"]
relocations = { from = "org.reflections", to = "com.linecorp.armeria.internal.shaded.reflections" }

[libraries.sangria_v212]
module = "org.sangria-graphql:sangria_2.12"
version.ref = "sangria"
[libraries.sangria_v213]
module = "org.sangria-graphql:sangria_2.13"
version.ref = "sangria"
[libraries.sangria-slowlog_v212]
module = "org.sangria-graphql:sangria-slowlog_2.12"
version.ref = "sangria-slowlog"
[libraries.sangria-slowlog_v213]
module = "org.sangria-graphql:sangria-slowlog_2.13"
version.ref = "sangria-slowlog"

# If you want to change `scala_v212` or `scala_v213`,
# you also need to change the scala version in `scala.gradle`.
[libraries.scala_v212]
module = "org.scala-lang:scala-library"
version.ref = "scala212"
[libraries.scala_v213]
module = "org.scala-lang:scala-library"
version.ref = "scala213"
[libraries.scala_v3]
module = "org.scala-lang:scala3-library_3"
version.ref = "scala3"

[libraries.scala-collection-compat_v212]
module = "org.scala-lang.modules:scala-collection-compat_2.12"
version.ref = "scala-collection-compat"
[libraries.scala-java8-compat_v212]
module = "org.scala-lang.modules:scala-java8-compat_2.12"
version.ref = "scala-java8-compat"
[libraries.scala-java8-compat_v213]
module = "org.scala-lang.modules:scala-java8-compat_2.13"
version.ref = "scala-java8-compat"
[libraries.scala-java8-compat_v3]
module = "org.scala-lang.modules:scala-java8-compat_3"
version.ref = "scala-java8-compat"

[libraries.scalapb-runtime_v212]
module = "com.thesamet.scalapb:scalapb-runtime_2.12"
version.ref = "scalapb"
[libraries.scalapb-runtime_v213]
module = "com.thesamet.scalapb:scalapb-runtime_2.13"
version.ref = "scalapb"
[libraries.scalapb-runtime_v3]
module = "com.thesamet.scalapb:scalapb-runtime_3"
version.ref = "scalapb"
[libraries.scalapb-runtime-grpc_v212]
module = "com.thesamet.scalapb:scalapb-runtime-grpc_2.12"
version.ref = "scalapb"
[libraries.scalapb-runtime-grpc_v213]
module = "com.thesamet.scalapb:scalapb-runtime-grpc_2.13"
version.ref = "scalapb"
[libraries.scalapb-runtime-grpc_v3]
module = "com.thesamet.scalapb:scalapb-runtime-grpc_3"
version.ref = "scalapb"
[libraries.scalapb-json4s_v212]
module = "com.thesamet.scalapb:scalapb-json4s_2.12"
version.ref = "scalapb-json"
[libraries.scalapb-json4s_v213]
module = "com.thesamet.scalapb:scalapb-json4s_2.13"
version.ref = "scalapb-json"
[libraries.scalapb-json4s_v3]
module = "com.thesamet.scalapb:scalapb-json4s_3"
version.ref = "scalapb-json"

[libraries.shadow-gradle-plugin]
module = "gradle.plugin.com.github.johnrengelman:shadow"
version.ref = "shadow-gradle-plugin"

[libraries.slf4j-api]
module = "org.slf4j:slf4j-api"
version.ref = "slf4j"
javadocs = "https://www.javadoc.io/doc/org.slf4j/slf4j-api/1.7.36/"
[libraries.slf4j-jcl-over-slf4j]
module = "org.slf4j:jcl-over-slf4j"
version.ref = "slf4j"
[libraries.slf4j-jul-to-slf4j]
module = "org.slf4j:jul-to-slf4j"
version.ref = "slf4j"
[libraries.slf4j-log4j-over-slf4j]
module = "org.slf4j:log4j-over-slf4j"
version.ref = "slf4j"
[libraries.slf4j-simple]
module = "org.slf4j:slf4j-simple"
version.ref = "slf4j"

[libraries.slf4j2-api]
module = "org.slf4j:slf4j-api"
version.ref = "slf4j2"
javadocs = "https://www.javadoc.io/doc/org.slf4j/slf4j-api/2.0.7/"

[libraries.spring6-context]
module = "org.springframework:spring-context"
version.ref = "spring6"
[libraries.spring6-test]
module = "org.springframework:spring-test"
version.ref = "spring6"
[libraries.spring6-web]
module = "org.springframework:spring-web"
version.ref = "spring6"
[libraries.spring6-webflux]
module = "org.springframework:spring-webflux"
version.ref = "spring6"

[libraries.spring-boot2-actuator-autoconfigure]
module = "org.springframework.boot:spring-boot-actuator-autoconfigure"
version.ref = "spring-boot2"
[libraries.spring-boot2-autoconfigure]
module = "org.springframework.boot:spring-boot-autoconfigure"
version.ref = "spring-boot2"
[libraries.spring-boot2-starter]
module = "org.springframework.boot:spring-boot-starter"
version.ref = "spring-boot2"
javadocs = "https://docs.spring.io/spring/docs/current/javadoc-api/"
[libraries.spring-boot2-starter-actuator]
module = "org.springframework.boot:spring-boot-starter-actuator"
version.ref = "spring-boot2"
[libraries.spring-boot2-starter-security]
module = "org.springframework.boot:spring-boot-starter-security"
version.ref = "spring-boot2"
[libraries.spring-boot2-starter-test]
module = "org.springframework.boot:spring-boot-starter-test"
version.ref = "spring-boot2"
[libraries.spring-boot2-starter-web]
module = "org.springframework.boot:spring-boot-starter-web"
version.ref = "spring-boot2"
[libraries.spring-boot2-starter-webflux]
module = "org.springframework.boot:spring-boot-starter-webflux"
version.ref = "spring-boot2"
exclusions = "org.springframework.boot:spring-boot-starter-reactor-netty"
[libraries.spring-boot2-configuration-processor]
module = "org.springframework.boot:spring-boot-configuration-processor"
version.ref = "spring-boot2"

[libraries.spring-boot3-actuator-autoconfigure]
module = "org.springframework.boot:spring-boot-actuator-autoconfigure"
version.ref = "spring-boot3"
[libraries.spring-boot3-autoconfigure]
module = "org.springframework.boot:spring-boot-autoconfigure"
version.ref = "spring-boot3"
[libraries.spring-boot3-starter]
module = "org.springframework.boot:spring-boot-starter"
version.ref = "spring-boot3"
javadocs = "https://docs.spring.io/spring/docs/current/javadoc-api/"
[libraries.spring-boot3-starter-actuator]
module = "org.springframework.boot:spring-boot-starter-actuator"
version.ref = "spring-boot3"
[libraries.spring-boot3-starter-jetty]
module = "org.springframework.boot:spring-boot-starter-jetty"
version.ref = "spring-boot3"
[libraries.spring-boot3-starter-security]
module = "org.springframework.boot:spring-boot-starter-security"
version.ref = "spring-boot3"
[libraries.spring-boot3-starter-test]
module = "org.springframework.boot:spring-boot-starter-test"
version.ref = "spring-boot3"
[libraries.spring-boot3-starter-web]
module = "org.springframework.boot:spring-boot-starter-web"
version.ref = "spring-boot3"
[libraries.spring-boot3-starter-webflux]
module = "org.springframework.boot:spring-boot-starter-webflux"
version.ref = "spring-boot3"
exclusions = "org.springframework.boot:spring-boot-starter-reactor-netty"
[libraries.spring-boot3-configuration-processor]
module = "org.springframework.boot:spring-boot-configuration-processor"
version.ref = "spring-boot3"

[libraries.testcontainers-consul]
module = "org.testcontainers:consul"
[libraries.testcontainers-junit-jupiter]
module = "org.testcontainers:junit-jupiter"

[libraries.thrift09]
module = "org.apache.thrift:libthrift"
version.ref = "thrift09"
exclusions = [
    "javax.annotation:javax.annotation-api",
    "org.apache.httpcomponents:httpcore",
    "org.apache.httpcomponents:httpclient"]
[libraries.thrift012]
module = "org.apache.thrift:libthrift"
version.ref = "thrift012"
exclusions = [
    "javax.annotation:javax.annotation-api",
    "org.apache.httpcomponents:httpcore",
    "org.apache.httpcomponents:httpclient"]
[libraries.thrift013]
module = "org.apache.thrift:libthrift"
version.ref = "thrift013"
exclusions = [
    "javax.annotation:javax.annotation-api",
    "org.apache.httpcomponents:httpcore",
    "org.apache.httpcomponents:httpclient"]
[libraries.thrift014]
module = "org.apache.thrift:libthrift"
version.ref = "thrift014"
exclusions = [
    "javax.annotation:javax.annotation-api",
    "org.apache.httpcomponents:httpcore",
    "org.apache.httpcomponents:httpclient"]
[libraries.thrift015]
module = "org.apache.thrift:libthrift"
version.ref = "thrift015"
exclusions = [
    "javax.annotation:javax.annotation-api",
    "org.apache.httpcomponents:httpcore",
    "org.apache.httpcomponents:httpclient"]
[libraries.thrift016]
module = "org.apache.thrift:libthrift"
version.ref = "thrift016"
javadocs = "https://www.javadoc.io/doc/org.apache.thrift/libthrift/0.16.0/"
exclusions = [
    "javax.annotation:javax.annotation-api",
    "org.apache.httpcomponents:httpcore",
    "org.apache.httpcomponents:httpclient"]
[libraries.thrift017]
module = "org.apache.thrift:libthrift"
version.ref = "thrift017"
javadocs = "https://www.javadoc.io/doc/org.apache.thrift/libthrift/0.17.0/"
exclusions = [
    "javax.annotation:javax.annotation-api",
    "org.apache.httpcomponents:httpcore",
    "org.apache.httpcomponents:httpclient"]
[libraries.thrift018]
module = "org.apache.thrift:libthrift"
version.ref = "thrift018"
javadocs = "https://www.javadoc.io/doc/org.apache.thrift/libthrift/0.18.1/"
exclusions = [
    "javax.annotation:javax.annotation-api",
    "org.apache.httpcomponents:httpcore",
    "org.apache.httpcomponents:httpclient"]
[libraries.thrift019]
module = "org.apache.thrift:libthrift"
version.ref = "thrift019"
javadocs = "https://www.javadoc.io/doc/org.apache.thrift/libthrift/0.19.0/"
exclusions = [
    "javax.annotation:javax.annotation-api",
    "org.apache.httpcomponents:httpcore",
    "org.apache.httpcomponents:httpclient"]
[libraries.thrift020]
module = "org.apache.thrift:libthrift"
version.ref = "thrift020"
javadocs = "https://www.javadoc.io/doc/org.apache.thrift/libthrift/0.20.0/"
exclusions = [
    "javax.annotation:javax.annotation-api",
    "org.apache.httpcomponents:httpcore",
    "org.apache.httpcomponents:httpclient"]


[libraries.tomcat8-core]
module = "org.apache.tomcat.embed:tomcat-embed-core"
version.ref = "tomcat8"
javadocs = "https://tomcat.apache.org/tomcat-8.0-doc/api/"
[libraries.tomcat8-jasper]
module = "org.apache.tomcat.embed:tomcat-embed-jasper"
version.ref = "tomcat8"
[libraries.tomcat8-el]
module = "org.apache.tomcat.embed:tomcat-embed-el"
version.ref = "tomcat8"
[libraries.tomcat9-core]
module = "org.apache.tomcat.embed:tomcat-embed-core"
version.ref = "tomcat9"
javadocs = "https://tomcat.apache.org/tomcat-9.0-doc/api/"
[libraries.tomcat9-jasper]
module = "org.apache.tomcat.embed:tomcat-embed-jasper"
version.ref = "tomcat9"
[libraries.tomcat9-el]
module = "org.apache.tomcat.embed:tomcat-embed-el"
version.ref = "tomcat9"
[libraries.tomcat10-core]
module = "org.apache.tomcat.embed:tomcat-embed-core"
version.ref = "tomcat10"
javadocs = "https://tomcat.apache.org/tomcat-10.0-doc/api/"
[libraries.tomcat10-jasper]
module = "org.apache.tomcat.embed:tomcat-embed-jasper"
version.ref = "tomcat10"
[libraries.tomcat10-el]
module = "org.apache.tomcat.embed:tomcat-embed-el"
version.ref = "tomcat10"

# java-websocket is only used for testing in it:websocket module.
[libraries.java-websocket]
module = "org.java-websocket:Java-WebSocket"
version.ref = "java-websocket"

# Needed to work around the problem with Gradle not supporting POM relocation correctly.
[libraries.xml-apis]
module = "xml-apis:xml-apis"
version.ref = "xml-apis"

[libraries.zookeeper]
module = "org.apache.zookeeper:zookeeper"
version.ref = "zookeeper"
exclusions = [
    "io.netty:netty-all",
    "log4j:log4j",
    "org.slf4j:slf4j-log4j12"]

[libraries.zookeeper-junit]
module = "org.dmonix.junit:zookeeper-junit"
version.ref = "zookeeper-junit"

[libraries.resilience4j-circuitbreaker]
module = "io.github.resilience4j:resilience4j-circuitbreaker"
version.ref = "resilience4j"

# Only used for tests
[libraries.resilience4j-springboot2]
module = "io.github.resilience4j:resilience4j-spring-boot2"
version.ref = "resilience4j"
[libraries.resilience4j-micrometer]
module = "io.github.resilience4j:resilience4j-micrometer"
version.ref = "resilience4j"

[plugins]
errorprone = { id = "net.ltgt.errorprone", version.ref = "errorprone-gradle-plugin" }
jkube = { id = "org.eclipse.jkube.kubernetes", version.ref = "jkube" }
jmh = { id = "me.champeau.jmh", version.ref = "jmh-gradle-plugin" }
kotlin = { id = "org.jetbrains.kotlin.jvm", version.ref = "kotlin" }
kotlin-allopen = { id = "org.jetbrains.kotlin.plugin.allopen", version.ref = "kotlin" }
kotlin-spring = { id = "org.jetbrains.kotlin.plugin.spring", version.ref = "kotlin" }
ktlint = { id = "org.jlleitschuh.gradle.ktlint", version.ref = "ktlint-gradle-plugin" }
nexus-publish = { id = "io.github.gradle-nexus.publish-plugin", version.ref = "nexus-publish" }
node-gradle = { id = "com.github.node-gradle.node", version.ref = "node-gradle-plugin" }
nullaway = { id = "net.ltgt.nullaway", version.ref = "nullaway-gradle-plugin" }
osdetector = { id = "com.google.osdetector", version.ref = "osdetector" }
scalafmt = { id = "cz.alenkacz.gradle.scalafmt", version.ref = "scalafmt-gradle-plugin" }
spring-boot = { id = "org.springframework.boot", version.ref = "spring-boot2" }<|MERGE_RESOLUTION|>--- conflicted
+++ resolved
@@ -19,16 +19,10 @@
 cglib = "3.3.0"
 checkerframework = "2.5.6"
 checkstyle = "10.3.2"
-<<<<<<< HEAD
+context-propagation = "1.1.1"
 controlplane = "1.0.46"
 curator = "5.7.1"
 dagger = "2.52"
-=======
-context-propagation = "1.1.1"
-controlplane = "1.0.45"
-curator = "5.7.0"
-dagger = "2.51.1"
->>>>>>> 0019bc7f
 # Don't upgrade DGS to 9.x that requires GraphQL-Java 22
 dgs = "8.6.1"
 dropwizard1 = "1.3.29"
