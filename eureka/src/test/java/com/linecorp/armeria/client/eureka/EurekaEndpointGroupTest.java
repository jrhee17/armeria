/*
 * Copyright 2020 LINE Corporation
 *
 * LINE Corporation licenses this file to you under the Apache License,
 * version 2.0 (the "License"); you may not use this file except in compliance
 * with the License. You may obtain a copy of the License at:
 *
 *   https://www.apache.org/licenses/LICENSE-2.0
 *
 * Unless required by applicable law or agreed to in writing, software
 * distributed under the License is distributed on an "AS IS" BASIS, WITHOUT
 * WARRANTIES OR CONDITIONS OF ANY KIND, either express or implied. See the
 * License for the specific language governing permissions and limitations
 * under the License.
 */
package com.linecorp.armeria.client.eureka;

import static org.assertj.core.api.Assertions.assertThat;

import java.io.ByteArrayOutputStream;
import java.util.List;
import java.util.Optional;
import java.util.concurrent.CompletableFuture;
import java.util.concurrent.atomic.AtomicInteger;

import org.junit.jupiter.api.Test;
import org.junit.jupiter.api.extension.RegisterExtension;

import com.netflix.appinfo.InstanceInfo.InstanceStatus;
import com.netflix.discovery.converters.wrappers.CodecWrappers;
import com.netflix.discovery.converters.wrappers.CodecWrappers.JacksonJson;
import com.netflix.discovery.converters.wrappers.EncoderWrapper;
import com.netflix.discovery.shared.Applications;
import com.netflix.discovery.util.InstanceInfoGenerator;

import com.linecorp.armeria.client.Endpoint;
import com.linecorp.armeria.client.HttpPreprocessor;
import com.linecorp.armeria.common.HttpResponse;
import com.linecorp.armeria.common.HttpStatus;
import com.linecorp.armeria.common.MediaType;
<<<<<<< HEAD
import com.linecorp.armeria.common.SessionProtocol;
=======
import com.linecorp.armeria.common.eureka.InstanceInfo;
>>>>>>> bec5f6ac
import com.linecorp.armeria.internal.testing.GenerateNativeImageTrace;
import com.linecorp.armeria.server.ServerBuilder;
import com.linecorp.armeria.testing.junit5.server.ServerExtension;

@GenerateNativeImageTrace
class EurekaEndpointGroupTest {

    private static final EncoderWrapper encoder = CodecWrappers.getEncoder(JacksonJson.class);

    @RegisterExtension
    static final ServerExtension eurekaServer = new ServerExtension() {
        @Override
        protected void configure(ServerBuilder sb) throws Exception {
            final AtomicInteger requestCounter = new AtomicInteger();
            sb.service("/apps", (ctx, req) -> {
                final int count = requestCounter.getAndIncrement();
                if (count == 0) {
                    // This is for the test that EurekaUpdatingListener automatically retries when
                    // RetryingClient is not used.
                    return HttpResponse.of(HttpStatus.INTERNAL_SERVER_ERROR);
                }
                final Applications apps = InstanceInfoGenerator.newBuilder(6, 2).build().toApplications();
                apps.getRegisteredApplications().get(0).getInstances().get(0).setStatus(InstanceStatus.DOWN);
                final ByteArrayOutputStream bos = new ByteArrayOutputStream();
                encoder.encode(apps, bos);
                return HttpResponse.of(HttpStatus.OK, MediaType.JSON_UTF_8, bos.toByteArray());
            });
        }
    };

    @Test
    void upStatusInstancesAreChosen() {
        final EurekaEndpointGroup eurekaEndpointGroup = EurekaEndpointGroup.builder(eurekaServer.httpUri())
                                                                           .build();

        final CompletableFuture<List<Endpoint>> endpointsCaptor = new CompletableFuture<>();
        eurekaEndpointGroup.addListener(endpointsCaptor::complete);

        // Created 6 instances but 1 is down, so 5 instances.
        assertThat(endpointsCaptor.join()).hasSize(5);
    }

    @Test
<<<<<<< HEAD
    void preprocessor() {
        try (EurekaEndpointGroup eurekaEndpointGroup = EurekaEndpointGroup.builder(
                HttpPreprocessor.of(SessionProtocol.HTTP, eurekaServer.httpEndpoint())).build()) {
            final CompletableFuture<List<Endpoint>> endpointsCaptor = new CompletableFuture<>();
            eurekaEndpointGroup.addListener(endpointsCaptor::complete);

            // Created 6 instances but 1 is down, so 5 instances.
            assertThat(endpointsCaptor.join()).hasSize(5);
=======
    void shouldRetrieveInstanceInfoFromEndpointInEurekaEndpointGroup() {

        try (EurekaEndpointGroup eurekaEndpointGroup = EurekaEndpointGroup.builder(eurekaServer.httpUri())
                                                                          .build()) {
            final CompletableFuture<List<Endpoint>> endpointsCaptor = new CompletableFuture<>();
            eurekaEndpointGroup.addListener(endpointsCaptor::complete);
            final Optional<Endpoint> optEndpoint = endpointsCaptor.join().stream().findFirst();
            assertThat(optEndpoint.isPresent()).isTrue();
            final Endpoint endpoint = optEndpoint.get();
            final InstanceInfo instanceInfoRetrieved = InstanceInfo.instanceInfo(endpoint);

            assertThat(instanceInfoRetrieved).isNotNull();
            assertThat(instanceInfoRetrieved.getHostName()).isEqualTo(endpoint.host());
            assertThat(instanceInfoRetrieved.getIpAddr()).isEqualTo(endpoint.ipAddr());
            assertThat(instanceInfoRetrieved.getInstanceId()).isEqualTo("i-00000000");
            assertThat(instanceInfoRetrieved.getAppName()).isEqualTo("APPLICATION0");
            assertThat(instanceInfoRetrieved.getAppGroupName()).isEqualTo("APPLICATION0GROUP");
>>>>>>> bec5f6ac
        }
    }
}<|MERGE_RESOLUTION|>--- conflicted
+++ resolved
@@ -38,11 +38,8 @@
 import com.linecorp.armeria.common.HttpResponse;
 import com.linecorp.armeria.common.HttpStatus;
 import com.linecorp.armeria.common.MediaType;
-<<<<<<< HEAD
 import com.linecorp.armeria.common.SessionProtocol;
-=======
 import com.linecorp.armeria.common.eureka.InstanceInfo;
->>>>>>> bec5f6ac
 import com.linecorp.armeria.internal.testing.GenerateNativeImageTrace;
 import com.linecorp.armeria.server.ServerBuilder;
 import com.linecorp.armeria.testing.junit5.server.ServerExtension;
@@ -86,7 +83,6 @@
     }
 
     @Test
-<<<<<<< HEAD
     void preprocessor() {
         try (EurekaEndpointGroup eurekaEndpointGroup = EurekaEndpointGroup.builder(
                 HttpPreprocessor.of(SessionProtocol.HTTP, eurekaServer.httpEndpoint())).build()) {
@@ -95,7 +91,10 @@
 
             // Created 6 instances but 1 is down, so 5 instances.
             assertThat(endpointsCaptor.join()).hasSize(5);
-=======
+        }
+    }
+
+    @Test
     void shouldRetrieveInstanceInfoFromEndpointInEurekaEndpointGroup() {
 
         try (EurekaEndpointGroup eurekaEndpointGroup = EurekaEndpointGroup.builder(eurekaServer.httpUri())
@@ -113,7 +112,6 @@
             assertThat(instanceInfoRetrieved.getInstanceId()).isEqualTo("i-00000000");
             assertThat(instanceInfoRetrieved.getAppName()).isEqualTo("APPLICATION0");
             assertThat(instanceInfoRetrieved.getAppGroupName()).isEqualTo("APPLICATION0GROUP");
->>>>>>> bec5f6ac
         }
     }
 }