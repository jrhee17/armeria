--- conflicted
+++ resolved
@@ -80,17 +80,6 @@
     boolean canRequest();
 
     /**
-<<<<<<< HEAD
-     * Enters the specified {@link CircuitState}. Note that even if the {@link CircuitBreaker}
-     * is already in the specified {@link CircuitState}, the internal state will be reinitialized.
-     * For instance, calling this method with {@link CircuitState#OPEN} will always
-     * reset the timeout to {@link CircuitBreakerBuilder#circuitOpenWindow(Duration)}.
-     *
-     * <p>This method should be only used if users want extra control over the
-     * {@link CircuitBreaker}'s state. Normally state transitions are handled internally.
-     */
-    void enterState(CircuitState circuitState);
-=======
      * Decides whether a request should be sent or failed depending on the current circuit state.
      * If the current state is {@link CircuitState#OPEN} and
      * {@link CircuitBreakerBuilder#circuitOpenWindow(Duration)} has passed, the state will enter
@@ -104,5 +93,15 @@
      * Returns the current {@link CircuitState}.
      */
     CircuitState circuitState();
->>>>>>> 8df42aa2
+
+    /**
+     * Enters the specified {@link CircuitState}. Note that even if the {@link CircuitBreaker}
+     * is already in the specified {@link CircuitState}, the internal state will be reinitialized.
+     * For instance, calling this method with {@link CircuitState#OPEN} will always
+     * reset the timeout to {@link CircuitBreakerBuilder#circuitOpenWindow(Duration)}.
+     *
+     * <p>This method should be only used if users want extra control over the
+     * {@link CircuitBreaker}'s state. Normally state transitions are handled internally.
+     */
+    void enterState(CircuitState circuitState);
 }