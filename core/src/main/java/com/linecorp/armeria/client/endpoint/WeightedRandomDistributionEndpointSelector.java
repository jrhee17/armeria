/*
 * Copyright 2020 LINE Corporation
 *
 * LINE Corporation licenses this file to you under the Apache License,
 * version 2.0 (the "License"); you may not use this file except in compliance
 * with the License. You may obtain a copy of the License at:
 *
 *   https://www.apache.org/licenses/LICENSE-2.0
 *
 * Unless required by applicable law or agreed to in writing, software
 * distributed under the License is distributed on an "AS IS" BASIS, WITHOUT
 * WARRANTIES OR CONDITIONS OF ANY KIND, either express or implied. See the
 * License for the specific language governing permissions and limitations
 * under the License.
 */
package com.linecorp.armeria.client.endpoint;

import java.util.List;

import com.google.common.annotations.VisibleForTesting;
import com.google.common.collect.ImmutableList;

import com.linecorp.armeria.client.Endpoint;
import com.linecorp.armeria.client.endpoint.WeightedRandomDistributionEndpointSelector.Entry;
import com.linecorp.armeria.common.annotation.Nullable;
import com.linecorp.armeria.internal.client.endpoint.WeightedRandomDistributionSelector;

<<<<<<< HEAD
/**
 * This selector selects an {@link Endpoint} using random and the weight of the {@link Endpoint}. If there are
 * A(weight 10), B(weight 4) and C(weight 6) {@link Endpoint}s, the chances that {@link Endpoint}s are selected
 * are 10/20, 4/20 and 6/20, respectively. If {@link Endpoint} A is selected 10 times and B and C are not
 * selected as much as their weight, then A is removed temporarily and the chances that B and C are selected
 * are 4/10 and 6/10.
 */
=======
>>>>>>> 2cc50a13
final class WeightedRandomDistributionEndpointSelector
        extends WeightedRandomDistributionSelector<Entry> {

    WeightedRandomDistributionEndpointSelector(List<Endpoint> endpoints) {
        super(mapEndpoints(endpoints));
    }

    private static List<Entry> mapEndpoints(List<Endpoint> endpoints) {
        return endpoints.stream().map(Entry::new).collect(ImmutableList.toImmutableList());
    }

    @Nullable
    Endpoint selectEndpoint() {
        final Entry entry = select();
        if (entry == null) {
            return null;
        }
        return entry.endpoint();
    }

    @VisibleForTesting
    static final class Entry extends AbstractEntry {

        private final Endpoint endpoint;

        Entry(Endpoint endpoint) {
            this.endpoint = endpoint;
        }

        Endpoint endpoint() {
            return endpoint;
        }

        @Override
        public int weight() {
            return endpoint().weight();
        }
    }
}<|MERGE_RESOLUTION|>--- conflicted
+++ resolved
@@ -25,16 +25,6 @@
 import com.linecorp.armeria.common.annotation.Nullable;
 import com.linecorp.armeria.internal.client.endpoint.WeightedRandomDistributionSelector;
 
-<<<<<<< HEAD
-/**
- * This selector selects an {@link Endpoint} using random and the weight of the {@link Endpoint}. If there are
- * A(weight 10), B(weight 4) and C(weight 6) {@link Endpoint}s, the chances that {@link Endpoint}s are selected
- * are 10/20, 4/20 and 6/20, respectively. If {@link Endpoint} A is selected 10 times and B and C are not
- * selected as much as their weight, then A is removed temporarily and the chances that B and C are selected
- * are 4/10 and 6/10.
- */
-=======
->>>>>>> 2cc50a13
 final class WeightedRandomDistributionEndpointSelector
         extends WeightedRandomDistributionSelector<Entry> {
 
