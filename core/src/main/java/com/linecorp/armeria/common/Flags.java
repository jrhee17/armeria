--- conflicted
+++ resolved
@@ -444,13 +444,8 @@
     private static final ResponseTimeoutMode RESPONSE_TIMEOUT_MODE =
             getValue(FlagsProvider::responseTimeoutMode, "responseTimeoutMode");
 
-<<<<<<< HEAD
-    private static final boolean JSON_CONTENT_LOGGING =
-            getValue(FlagsProvider::jsonContentLogging, "jsonContentLogging");
-=======
     private static final boolean ANNOTATED_SERVICE_CONTENT_LOGGING =
             getValue(FlagsProvider::annotatedServiceContentLogging, "annotatedServiceContentLogging");
->>>>>>> 9535f8dd
 
     /**
      * Returns the specification of the {@link Sampler} that determines whether to retain the stack
@@ -1675,19 +1670,11 @@
      * by default when a {@link LoggingService} is added.
      *
      * <p>By default, this option is enabled. Specify the
-<<<<<<< HEAD
-     * {@code -Dcom.linecorp.armeria.jsonContentLogging=false} JVM option to
-     * override the default value.
-     */
-    public static boolean jsonContentLogging() {
-        return JSON_CONTENT_LOGGING;
-=======
      * {@code -Dcom.linecorp.armeria.annotatedServiceContentLogging=false} JVM option to
      * override the default value.
      */
     public static boolean annotatedServiceContentLogging() {
         return ANNOTATED_SERVICE_CONTENT_LOGGING;
->>>>>>> 9535f8dd
     }
 
     @Nullable
