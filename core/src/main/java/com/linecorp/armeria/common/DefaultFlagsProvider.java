/*
 *  Copyright 2022 LINE Corporation
 *
 *  LINE Corporation licenses this file to you under the Apache License,
 *  version 2.0 (the "License"); you may not use this file except in compliance
 *  with the License. You may obtain a copy of the License at:
 *
 *    https://www.apache.org/licenses/LICENSE-2.0
 *
 *  Unless required by applicable law or agreed to in writing, software
 *  distributed under the License is distributed on an "AS IS" BASIS, WITHOUT
 *  WARRANTIES OR CONDITIONS OF ANY KIND, either express or implied. See the
 *  License for the specific language governing permissions and limitations
 *  under the License.
 */
package com.linecorp.armeria.common;

import java.io.File;
import java.net.InetAddress;
import java.nio.file.Path;
import java.nio.file.Paths;
import java.util.List;
import java.util.Set;
import java.util.function.Predicate;

import com.google.common.base.Splitter;
import com.google.common.collect.ImmutableSet;

import com.linecorp.armeria.client.ResponseTimeoutMode;
import com.linecorp.armeria.common.util.Sampler;
import com.linecorp.armeria.common.util.TlsEngineType;
import com.linecorp.armeria.common.util.TransportType;
import com.linecorp.armeria.server.MultipartRemovalStrategy;
import com.linecorp.armeria.server.TransientServiceOption;

import io.micrometer.core.instrument.MeterRegistry;
import io.micrometer.core.instrument.Metrics;
import io.micrometer.core.instrument.distribution.DistributionStatisticConfig;

/**
 * Implementation of {@link FlagsProvider} which provides default values to {@link Flags}.
 */
final class DefaultFlagsProvider implements FlagsProvider {

    static final DefaultFlagsProvider INSTANCE = new DefaultFlagsProvider();

    static final String VERBOSE_EXCEPTION_SAMPLER_SPEC = "rate-limit=10";
    static final Sampler<Class<? extends Throwable>>
            VERBOSE_EXCEPTION_SAMPLER = new ExceptionSampler(VERBOSE_EXCEPTION_SAMPLER_SPEC);

    static final int MAX_NUM_CONNECTIONS = Integer.MAX_VALUE;
    static final int NUM_COMMON_BLOCKING_TASK_THREADS = 200; // from Tomcat default maxThreads
    static final long DEFAULT_MAX_REQUEST_LENGTH = 10 * 1024 * 1024; // 10 MiB
    static final long DEFAULT_MAX_RESPONSE_LENGTH = 10 * 1024 * 1024; // 10 MiB

    // Use slightly greater value than the client-side default so that clients close the connection more often.
    static final long DEFAULT_SERVER_IDLE_TIMEOUT_MILLIS = 15000; // 15 seconds
    static final boolean DEFAULT_SERVER_KEEP_ALIVE_ON_PING = false;
    static final long DEFAULT_CLIENT_IDLE_TIMEOUT_MILLIS = 10000; // 10 seconds
    static final boolean DEFAULT_CLIENT_KEEP_ALIVE_ON_PING = false;
    static final long DEFAULT_CONNECT_TIMEOUT_MILLIS = 3200; // 3.2 seconds
    static final long DEFAULT_WRITE_TIMEOUT_MILLIS = 1000; // 1 second

    // Use the fragmentation size as the default. https://datatracker.ietf.org/doc/html/rfc5246#section-6.2.1
    static final int DEFAULT_MAX_CLIENT_HELLO_LENGTH = 16384; // 16KiB

    // Use slightly greater value than the default request timeout so that clients have a higher chance of
    // getting proper 503 Service Unavailable response when server-side timeout occurs.
    static final long DEFAULT_RESPONSE_TIMEOUT_MILLIS = 15 * 1000; // 15 seconds
    static final long DEFAULT_REQUEST_TIMEOUT_MILLIS = 10 * 1000; // 10 seconds
    static final int DEFAULT_HTTP1_MAX_INITIAL_LINE_LENGTH = 4096; // from Netty
    static final int DEFAULT_HTTP1_MAX_HEADER_SIZE = 8192; // from Netty
    static final int DEFAULT_HTTP1_MAX_CHUNK_SIZE = 8192; // from Netty
    static final long DEFAULT_PING_INTERVAL_MILLIS = 0; // Disabled
    static final int DEFAULT_MAX_SERVER_NUM_REQUESTS_PER_CONNECTION = 0; // Disabled
    static final int DEFAULT_MAX_CLIENT_NUM_REQUESTS_PER_CONNECTION = 0; // Disabled
    static final long DEFAULT_MAX_SERVER_CONNECTION_AGE_MILLIS = 0; // Disabled
    static final long DEFAULT_MAX_CLIENT_CONNECTION_AGE_MILLIS = 0; // Disabled
    static final long DEFAULT_SERVER_CONNECTION_DRAIN_DURATION_MICROS = 1000000;
    // Same as server connection drain duration
    static final long DEFAULT_CLIENT_HTTP2_GRACEFUL_SHUTDOWN_TIMEOUT_MILLIS = 1000;
    static final int DEFAULT_HTTP2_INITIAL_CONNECTION_WINDOW_SIZE = 1024 * 1024; // 1MiB
    static final int DEFAULT_HTTP2_INITIAL_STREAM_WINDOW_SIZE = 1024 * 1024; // 1MiB
    static final int DEFAULT_HTTP2_MAX_FRAME_SIZE = 16384; // From HTTP/2 specification

    // Can't use 0xFFFFFFFFL because some implementations use a signed 32-bit integer to store HTTP/2 SETTINGS
    // parameter values, thus anything greater than 0x7FFFFFFF will break them or make them unhappy.
    static final long DEFAULT_HTTP2_MAX_STREAMS_PER_CONNECTION = Integer.MAX_VALUE;
    static final long DEFAULT_HTTP2_MAX_HEADER_LIST_SIZE = 8192L; // from Netty default maxHeaderSize
    // Netty default is 200 for 30 seconds
    static final int DEFAULT_SERVER_HTTP2_MAX_RESET_FRAMES_PER_MINUTE = 400;
    static final String DEFAULT_BACKOFF_SPEC = "exponential=200:10000,jitter=0.2";
    static final int DEFAULT_MAX_TOTAL_ATTEMPTS = 10;
    static final long DEFAULT_REQUEST_AUTO_ABORT_DELAY_MILLIS = 0; // No delay.
    static final String ROUTE_CACHE_SPEC = "maximumSize=4096";
    static final String ROUTE_DECORATOR_CACHE_SPEC = "maximumSize=4096";
    static final String PARSED_PATH_CACHE_SPEC = "maximumSize=4096";
    static final String HEADER_VALUE_CACHE_SPEC = "maximumSize=4096";
    static final String CACHED_HEADERS = ":authority,:scheme,:method,accept-encoding,content-type";
    static final String FILE_SERVICE_CACHE_SPEC = "maximumSize=1024";
    static final String DNS_CACHE_SPEC = "maximumSize=4096";
    static final long DEFAULT_UNLOGGED_EXCEPTIONS_REPORT_INTERVAL_MILLIS = 10000;
    static final long DEFAULT_HTTP1_CONNECTION_CLOSE_DELAY_MILLIS = 3000;
    static final ResponseTimeoutMode DEFAULT_RESPONSE_TIMEOUT_MODE = ResponseTimeoutMode.REQUEST_SENT;

    private DefaultFlagsProvider() {}

    @Override
    public int priority() {
        return Integer.MIN_VALUE;
    }

    @Override
    public String name() {
        return "default";
    }

    @Override
    public Sampler<Class<? extends Throwable>> verboseExceptionSampler() {
        return VERBOSE_EXCEPTION_SAMPLER;
    }

    @Override
    public Boolean verboseSocketExceptions() {
        return false;
    }

    @Override
    public Boolean verboseResponses() {
        return false;
    }

    @Override
    public RequestContextStorageProvider requestContextStorageProvider() {
        final List<RequestContextStorageProvider> providers = FlagsUtil.getRequestContextStorageProviders();
        if (providers.isEmpty()) {
            return new RequestContextStorageProvider() {
                @Override
                public RequestContextStorage newStorage() {
                    return RequestContextStorage.threadLocal();
                }

                @Override
                public String toString() {
                    return "thread-local";
                }
            };
        }
        return providers.get(0);
    }

    @Override
    public Boolean warnNettyVersions() {
        return true;
    }

    @Override
    public TransportType transportType() {
        if (TransportType.EPOLL.isAvailable()) {
            return TransportType.EPOLL;
        }
        if (TransportType.KQUEUE.isAvailable()) {
            return TransportType.KQUEUE;
        }
        return TransportType.NIO;
    }

    @Override
    public Boolean useOpenSsl() {
        return true;
    }

    @Override
    public TlsEngineType tlsEngineType() {
        return TlsEngineType.OPENSSL;
    }

    @Override
    public Boolean dumpOpenSslInfo() {
        return false;
    }

    @Override
    public Integer maxNumConnections() {
        return MAX_NUM_CONNECTIONS;
    }

    @Override
    public Integer numCommonWorkers(TransportType transportType) {
        final int numCpuCores = Runtime.getRuntime().availableProcessors();
        if (transportType == TransportType.IO_URING) {
            return numCpuCores;
        } else {
            return numCpuCores * 2;
        }
    }

    @Override
    public Integer numCommonBlockingTaskThreads() {
        return NUM_COMMON_BLOCKING_TASK_THREADS;
    }

    @Override
    public Long defaultMaxRequestLength() {
        return DEFAULT_MAX_REQUEST_LENGTH;
    }

    @Override
    public Long defaultMaxResponseLength() {
        return DEFAULT_MAX_RESPONSE_LENGTH;
    }

    @Override
    public Long defaultRequestTimeoutMillis() {
        return DEFAULT_REQUEST_TIMEOUT_MILLIS;
    }

    @Override
    public Long defaultResponseTimeoutMillis() {
        return DEFAULT_RESPONSE_TIMEOUT_MILLIS;
    }

    @Override
    public Long defaultConnectTimeoutMillis() {
        return DEFAULT_CONNECT_TIMEOUT_MILLIS;
    }

    @Override
    public Long defaultWriteTimeoutMillis() {
        return DEFAULT_WRITE_TIMEOUT_MILLIS;
    }

    @Override
    public Long defaultServerIdleTimeoutMillis() {
        return DEFAULT_SERVER_IDLE_TIMEOUT_MILLIS;
    }

    @Override
    public Boolean defaultServerKeepAliveOnPing() {
        return DEFAULT_SERVER_KEEP_ALIVE_ON_PING;
    }

    @Override
    public Boolean defaultClientKeepAliveOnPing() {
        return DEFAULT_CLIENT_KEEP_ALIVE_ON_PING;
    }

    @Override
    public Long defaultClientIdleTimeoutMillis() {
        return DEFAULT_CLIENT_IDLE_TIMEOUT_MILLIS;
    }

    @Override
    public Integer defaultHttp1MaxInitialLineLength() {
        return DEFAULT_HTTP1_MAX_INITIAL_LINE_LENGTH;
    }

    @Override
    public Integer defaultHttp1MaxHeaderSize() {
        return DEFAULT_HTTP1_MAX_HEADER_SIZE;
    }

    @Override
    public Integer defaultHttp1MaxChunkSize() {
        return DEFAULT_HTTP1_MAX_CHUNK_SIZE;
    }

    @Override
    public Boolean defaultUseHttp2Preface() {
        return true;
    }

    @Override
    public Boolean defaultPreferHttp1() {
        return false;
    }

    @Override
    public Boolean defaultUseHttp2WithoutAlpn() {
        return false;
    }

    @Override
    public Boolean defaultUseHttp1Pipelining() {
        return false;
    }

    @Override
    public Long defaultPingIntervalMillis() {
        return DEFAULT_PING_INTERVAL_MILLIS;
    }

    @Override
    public Integer defaultMaxServerNumRequestsPerConnection() {
        return DEFAULT_MAX_SERVER_NUM_REQUESTS_PER_CONNECTION;
    }

    @Override
    public Integer defaultMaxClientNumRequestsPerConnection() {
        return DEFAULT_MAX_CLIENT_NUM_REQUESTS_PER_CONNECTION;
    }

    @Override
    public Long defaultMaxServerConnectionAgeMillis() {
        return DEFAULT_MAX_SERVER_CONNECTION_AGE_MILLIS;
    }

    @Override
    public Long defaultMaxClientConnectionAgeMillis() {
        return DEFAULT_MAX_CLIENT_CONNECTION_AGE_MILLIS;
    }

    @Override
    public Long defaultServerConnectionDrainDurationMicros() {
        return DEFAULT_SERVER_CONNECTION_DRAIN_DURATION_MICROS;
    }

    @Override
    public Long defaultClientHttp2GracefulShutdownTimeoutMillis() {
        return DEFAULT_CLIENT_HTTP2_GRACEFUL_SHUTDOWN_TIMEOUT_MILLIS;
    }

    @Override
    public Integer defaultHttp2InitialConnectionWindowSize() {
        return DEFAULT_HTTP2_INITIAL_CONNECTION_WINDOW_SIZE;
    }

    @Override
    public Integer defaultHttp2InitialStreamWindowSize() {
        return DEFAULT_HTTP2_INITIAL_STREAM_WINDOW_SIZE;
    }

    @Override
    public Integer defaultHttp2MaxFrameSize() {
        return DEFAULT_HTTP2_MAX_FRAME_SIZE;
    }

    @Override
    public Long defaultHttp2MaxStreamsPerConnection() {
        return DEFAULT_HTTP2_MAX_STREAMS_PER_CONNECTION;
    }

    @Override
    public Long defaultHttp2MaxHeaderListSize() {
        return DEFAULT_HTTP2_MAX_HEADER_LIST_SIZE;
    }

    @Override
    public Integer defaultServerHttp2MaxResetFramesPerMinute() {
        return DEFAULT_SERVER_HTTP2_MAX_RESET_FRAMES_PER_MINUTE;
    }

    @Override
    public String defaultBackoffSpec() {
        return DEFAULT_BACKOFF_SPEC;
    }

    @Override
    public Integer defaultMaxTotalAttempts() {
        return DEFAULT_MAX_TOTAL_ATTEMPTS;
    }

    @Override
    public Long defaultRequestAutoAbortDelayMillis() {
        return DEFAULT_REQUEST_AUTO_ABORT_DELAY_MILLIS;
    }

    @Override
    public String routeCacheSpec() {
        return ROUTE_CACHE_SPEC;
    }

    @Override
    public String routeDecoratorCacheSpec() {
        return ROUTE_DECORATOR_CACHE_SPEC;
    }

    @Override
    public String parsedPathCacheSpec() {
        return PARSED_PATH_CACHE_SPEC;
    }

    @Override
    public String headerValueCacheSpec() {
        return HEADER_VALUE_CACHE_SPEC;
    }

    @Override
    public List<String> cachedHeaders() {
        return Splitter.on(',').trimResults()
                       .omitEmptyStrings()
                       .splitToList(CACHED_HEADERS);
    }

    @Override
    public String fileServiceCacheSpec() {
        return FILE_SERVICE_CACHE_SPEC;
    }

    @Override
    public String dnsCacheSpec() {
        return DNS_CACHE_SPEC;
    }

    @Override
    public Predicate<InetAddress> preferredIpV4Addresses() {
        return new Predicate<InetAddress>() {
            @Override
            public boolean test(InetAddress ignored) {
                return true;
            }

            @Override
            public String toString() {
                return "*";
            }
        };
    }

    @Override
    public Boolean useJdkDnsResolver() {
        return false;
    }

    @Override
    public Boolean reportBlockedEventLoop() {
        return true;
    }

    @Override
    public Boolean reportMaskedRoutes() {
        return true;
    }

    @Override
    public Boolean validateHeaders() {
        return true;
    }

    @Override
    public Boolean tlsAllowUnsafeCiphers() {
        return false;
    }

    @Override
    public Integer defaultMaxClientHelloLength() {
        return DEFAULT_MAX_CLIENT_HELLO_LENGTH;
    }

    @Override
    public Set<TransientServiceOption> transientServiceOptions() {
        return ImmutableSet.of();
    }

    @Override
    public Boolean useDefaultSocketOptions() {
        return true;
    }

    @Override
    public Boolean useLegacyRouteDecoratorOrdering() {
        return false;
    }

    @Override
    public Boolean allowDoubleDotsInQueryString() {
        return false;
    }

    @Override
    public Boolean allowSemicolonInPathComponent() {
        return false;
    }

    @Override
    public Path defaultMultipartUploadsLocation() {
        return Paths.get(System.getProperty("java.io.tmpdir") +
                         File.separatorChar + "armeria" +
                         File.separatorChar + "multipart-uploads");
    }

    @Override
    public MultipartRemovalStrategy defaultMultipartRemovalStrategy() {
        return MultipartRemovalStrategy.ON_RESPONSE_COMPLETION;
    }

    @Override
    public Sampler<? super RequestContext> requestContextLeakDetectionSampler() {
        return Sampler.never();
    }

    @Override
    public MeterRegistry meterRegistry() {
        return Metrics.globalRegistry;
    }

    @Override
    public Long defaultUnhandledExceptionsReportIntervalMillis() {
        return DEFAULT_UNLOGGED_EXCEPTIONS_REPORT_INTERVAL_MILLIS;
    }

    @Override
    public Long defaultUnloggedExceptionsReportIntervalMillis() {
        return DEFAULT_UNLOGGED_EXCEPTIONS_REPORT_INTERVAL_MILLIS;
    }

    @Override
    public DistributionStatisticConfig distributionStatisticConfig() {
        return DistributionStatisticConfigUtil.DEFAULT_DIST_STAT_CFG;
    }

    @Override
    public Long defaultHttp1ConnectionCloseDelayMillis() {
        return DEFAULT_HTTP1_CONNECTION_CLOSE_DELAY_MILLIS;
    }

    @Override
    public ResponseTimeoutMode responseTimeoutMode() {
        return DEFAULT_RESPONSE_TIMEOUT_MODE;
    }

    @Override
<<<<<<< HEAD
    public Boolean jsonContentLogging() {
=======
    public Boolean annotatedServiceContentLogging() {
>>>>>>> 9535f8dd
        return true;
    }
}<|MERGE_RESOLUTION|>--- conflicted
+++ resolved
@@ -520,11 +520,7 @@
     }
 
     @Override
-<<<<<<< HEAD
-    public Boolean jsonContentLogging() {
-=======
     public Boolean annotatedServiceContentLogging() {
->>>>>>> 9535f8dd
         return true;
     }
 }