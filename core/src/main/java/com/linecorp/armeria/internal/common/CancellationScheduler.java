--- conflicted
+++ resolved
@@ -17,11 +17,8 @@
 package com.linecorp.armeria.internal.common;
 
 import java.util.concurrent.CompletableFuture;
-<<<<<<< HEAD
-=======
 
 import com.google.common.annotations.VisibleForTesting;
->>>>>>> d328e270
 
 import com.linecorp.armeria.common.annotation.Nullable;
 import com.linecorp.armeria.common.util.TimeoutMode;
@@ -33,46 +30,6 @@
     static CancellationScheduler of(long timeoutNanos) {
         return new DefaultCancellationScheduler(timeoutNanos);
     }
-<<<<<<< HEAD
-
-    static CancellationScheduler noop() {
-        return NoopCancellationScheduler.INSTANCE;
-    }
-
-    void init(EventExecutor eventLoop, CancellationTask task, long timeoutNanos, boolean server);
-
-    void init(EventExecutor eventLoop, boolean server);
-
-    void start(CancellationTask task, long timeoutNanos);
-
-    void setTimeoutNanos(TimeoutMode mode, long timeoutNanos);
-
-    boolean isFinished();
-
-    @Nullable
-
-    Throwable cause();
-
-    long timeoutNanos();
-
-    long startTimeNanos();
-
-    CompletableFuture<Throwable> whenCancelling();
-
-    CompletableFuture<Throwable> whenCancelled();
-
-    void clearTimeout();
-
-    void clearTimeout(boolean reset);
-
-    void finishNow();
-
-    void finishNow(@Nullable Throwable cause);
-
-    CompletableFuture<Void> whenTimingOut();
-
-    CompletableFuture<Void> whenTimedOut();
-=======
 
     /**
      * A {@link CancellationScheduler} that has already completed.
@@ -103,6 +60,10 @@
     };
 
     void init(EventExecutor eventLoop, CancellationTask task, long timeoutNanos, boolean server);
+
+    void init(EventExecutor eventLoop, boolean server);
+
+    void start(CancellationTask task, long timeoutNanos);
 
     void clearTimeout();
 
@@ -142,7 +103,6 @@
         FINISHING,
         FINISHED
     }
->>>>>>> d328e270
 
     /**
      * A cancellation task invoked by the scheduler when its timeout exceeds or invoke by the user.
@@ -158,15 +118,4 @@
          */
         void run(Throwable cause);
     }
-<<<<<<< HEAD
-
-    enum State {
-        INIT,
-        INACTIVE,
-        SCHEDULED,
-        FINISHING,
-        FINISHED
-    }
-=======
->>>>>>> d328e270
 }