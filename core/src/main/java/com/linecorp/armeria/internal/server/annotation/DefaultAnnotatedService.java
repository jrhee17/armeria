/*
 * Copyright 2017 LINE Corporation
 *
 * LINE Corporation licenses this file to you under the Apache License,
 * version 2.0 (the "License"); you may not use this file except in compliance
 * with the License. You may obtain a copy of the License at:
 *
 *   https://www.apache.org/licenses/LICENSE-2.0
 *
 * Unless required by applicable law or agreed to in writing, software
 * distributed under the License is distributed on an "AS IS" BASIS, WITHOUT
 * WARRANTIES OR CONDITIONS OF ANY KIND, either express or implied. See the
 * License for the specific language governing permissions and limitations
 * under the License.
 */

package com.linecorp.armeria.internal.server.annotation;

import static com.google.common.base.Preconditions.checkArgument;
import static com.linecorp.armeria.internal.server.annotation.ResponseConverterFunctionUtil.newResponseConverter;
import static java.util.Objects.requireNonNull;

import java.lang.annotation.Annotation;
import java.lang.invoke.MethodHandle;
import java.lang.invoke.MethodHandles;
import java.lang.reflect.Method;
import java.lang.reflect.Modifier;
import java.lang.reflect.ParameterizedType;
import java.lang.reflect.Type;
import java.util.List;
import java.util.concurrent.CompletableFuture;
import java.util.concurrent.CompletionStage;
import java.util.concurrent.ExecutorService;
import java.util.concurrent.ScheduledExecutorService;
import java.util.function.Function;

import org.slf4j.Logger;
import org.slf4j.LoggerFactory;

import com.google.common.collect.ImmutableList;

import com.linecorp.armeria.common.AggregatedHttpResponse;
import com.linecorp.armeria.common.ExchangeType;
import com.linecorp.armeria.common.Flags;
import com.linecorp.armeria.common.HttpHeaders;
import com.linecorp.armeria.common.HttpRequest;
import com.linecorp.armeria.common.HttpResponse;
import com.linecorp.armeria.common.HttpStatus;
import com.linecorp.armeria.common.MediaType;
import com.linecorp.armeria.common.ResponseEntity;
import com.linecorp.armeria.common.ResponseHeaders;
import com.linecorp.armeria.common.ResponseHeadersBuilder;
import com.linecorp.armeria.common.annotation.Nullable;
import com.linecorp.armeria.common.logging.RequestLogProperty;
<<<<<<< HEAD
import com.linecorp.armeria.common.logging.masker.BeanFieldInfo;
=======
>>>>>>> 9535f8dd
import com.linecorp.armeria.common.util.Exceptions;
import com.linecorp.armeria.common.util.SafeCloseable;
import com.linecorp.armeria.common.util.UnmodifiableFuture;
import com.linecorp.armeria.internal.server.FileAggregatedMultipart;
import com.linecorp.armeria.internal.server.annotation.AnnotatedValueResolver.AggregatedResult;
import com.linecorp.armeria.internal.server.annotation.AnnotatedValueResolver.AggregationStrategy;
import com.linecorp.armeria.internal.server.annotation.AnnotatedValueResolver.AggregationType;
import com.linecorp.armeria.internal.server.annotation.AnnotatedValueResolver.ResolverContext;
import com.linecorp.armeria.server.HttpService;
import com.linecorp.armeria.server.Route;
import com.linecorp.armeria.server.RoutingContext;
import com.linecorp.armeria.server.ServiceOption;
import com.linecorp.armeria.server.ServiceOptions;
import com.linecorp.armeria.server.ServiceOptionsBuilder;
import com.linecorp.armeria.server.ServiceRequestContext;
import com.linecorp.armeria.server.SimpleDecoratingHttpService;
import com.linecorp.armeria.server.annotation.AnnotatedService;
import com.linecorp.armeria.server.annotation.ExceptionHandlerFunction;
import com.linecorp.armeria.server.annotation.ExceptionVerbosity;
import com.linecorp.armeria.server.annotation.FallthroughException;
import com.linecorp.armeria.server.annotation.HttpResult;
import com.linecorp.armeria.server.annotation.Path;
import com.linecorp.armeria.server.annotation.ResponseConverterFunction;
import com.linecorp.armeria.server.annotation.ServiceName;

/**
 * An {@link HttpService} which is defined by a {@link Path} or HTTP method annotations.
 * This class is not supposed to be instantiated by a user. Please check out the documentation
 * <a href="https://armeria.dev/docs/server-annotated-service">Annotated HTTP Service</a> to use this.
 */
final class DefaultAnnotatedService implements AnnotatedService {
    private static final Logger logger = LoggerFactory.getLogger(DefaultAnnotatedService.class);

    private static final MethodHandles.Lookup lookup = MethodHandles.lookup();

    private static final CompletableFuture<AggregatedResult>
            NO_AGGREGATION_FUTURE = UnmodifiableFuture.completedFuture(AggregatedResult.EMPTY);

    private final Object object;
    private final Class<?> serviceClass;
    private final Method method;
    private final int overloadId;
    private final MethodHandle methodHandle;
    @Nullable
    private final MethodHandle callKotlinSuspendingMethod;
    private final boolean isKotlinSuspendingMethod;
    private final List<AnnotatedValueResolver> resolvers;

    private final AggregationStrategy aggregationStrategy;
    @Nullable
    private final ExceptionHandlerFunction exceptionHandler;
    private final ResponseConverterFunction responseConverter;
    private final Type actualReturnType;

    private final Route route;
    private final HttpStatus defaultStatus;
    private final HttpHeaders defaultHttpHeaders;
    private final HttpHeaders defaultHttpTrailers;

    private final ResponseType responseType;
    private final boolean useBlockingTaskExecutor;
    @Nullable
    private final String name;

    private final ServiceOptions options;
    private final List<BeanFieldInfo> paramBeanFieldInfos;
    private final BeanFieldInfo retBeanFieldInfo;

    DefaultAnnotatedService(Object object, Method method,
                            int overloadId, List<AnnotatedValueResolver> resolvers,
                            List<ExceptionHandlerFunction> exceptionHandlers,
                            List<ResponseConverterFunction> responseConverters,
                            Route route,
                            HttpStatus defaultStatus,
                            HttpHeaders defaultHttpHeaders,
                            HttpHeaders defaultHttpTrailers,
                            boolean useBlockingTaskExecutor) {
        this.object = requireNonNull(object, "object");
        this.method = requireNonNull(method, "method");
        checkArgument(overloadId >= 0, "overloadId: %s (expected: >= 0)", overloadId);
        this.overloadId = overloadId;
        serviceClass = ClassUtil.getUserClass(object.getClass());

        checkArgument(!method.isVarArgs(), "%s#%s declared to take a variable number of arguments",
                      method.getDeclaringClass().getSimpleName(), method.getName());
        isKotlinSuspendingMethod = KotlinUtil.isSuspendingFunction(method);
        this.resolvers = requireNonNull(resolvers, "resolvers");

        requireNonNull(exceptionHandlers, "exceptionHandlers");
        if (exceptionHandlers.isEmpty()) {
            exceptionHandler = null;
        } else {
            exceptionHandler = new CompositeExceptionHandlerFunction(object.getClass().getSimpleName(),
                                                                     method.getName(), exceptionHandlers);
        }

        actualReturnType = getActualReturnType(method);
        responseConverter = newResponseConverter(
                actualReturnType, requireNonNull(responseConverters, "responseConverters"));
        aggregationStrategy = AggregationStrategy.from(resolvers);
        this.route = requireNonNull(route, "route");

        this.defaultStatus = requireNonNull(defaultStatus, "defaultStatus");
        this.defaultHttpHeaders = requireNonNull(defaultHttpHeaders, "defaultHttpHeaders");
        this.defaultHttpTrailers = requireNonNull(defaultHttpTrailers, "defaultHttpTrailers");
        this.useBlockingTaskExecutor = useBlockingTaskExecutor;
        final Class<?> returnType = method.getReturnType();
        if (HttpResponse.class.isAssignableFrom(returnType)) {
            responseType = ResponseType.HTTP_RESPONSE;
        } else if (CompletionStage.class.isAssignableFrom(returnType)) {
            responseType = ResponseType.COMPLETION_STAGE;
        } else if (isKotlinSuspendingMethod) {
            responseType = ResponseType.KOTLIN_COROUTINES;
        } else if (ScalaUtil.isScalaFuture(returnType)) {
            responseType = ResponseType.SCALA_FUTURE;
        } else {
            responseType = ResponseType.OTHER_OBJECTS;
        }
        callKotlinSuspendingMethod = KotlinUtil.getCallKotlinSuspendingMethod();

        final ServiceName serviceName = getFirstAnnotation(object, method, ServiceName.class);
        if (serviceName != null) {
            name = serviceName.value();
        } else {
            name = null;
        }

        this.method.setAccessible(true);
        // following must be called only after method.setAccessible(true)
        methodHandle = asMethodHandle(method, object);

        final ServiceOption serviceOption = getFirstAnnotation(object, method, ServiceOption.class);
        if (serviceOption != null) {
            options = buildServiceOptions(serviceOption);
        } else {
            options = ServiceOptions.of();
        }

        paramBeanFieldInfos = resolvers.stream().map(AnnotatedValueResolver::beanFieldInfo)
                                       .collect(ImmutableList.toImmutableList());
        retBeanFieldInfo = new AnnotatedBeanFieldInfo(method, returnType, method.getName());
    }

    @Nullable
    private static <T extends Annotation> T getFirstAnnotation(Object object, Method method,
                                                               Class<T> annotationClass) {
        @Nullable
        T annotation = AnnotationUtil.findFirst(method, annotationClass);
        if (annotation == null) {
            annotation = AnnotationUtil.findFirst(object.getClass(), annotationClass);
        }
        return annotation;
    }

    private static Type getActualReturnType(Method method) {
        final Class<?> returnType;
        final Type genericReturnType;

        if (KotlinUtil.isKFunction(method)) {
            returnType = KotlinUtil.kFunctionReturnType(method);
            if (KotlinUtil.isReturnTypeNothing(method)) {
                genericReturnType = KotlinUtil.kFunctionReturnType(method);
            } else {
                genericReturnType = KotlinUtil.kFunctionGenericReturnType(method);
            }
        } else {
            returnType = method.getReturnType();
            genericReturnType = method.getGenericReturnType();
        }

        if (HttpResult.class.isAssignableFrom(returnType) ||
            ResponseEntity.class.isAssignableFrom(returnType)) {
            final ParameterizedType type = (ParameterizedType) genericReturnType;
            warnIfHttpResponseArgumentExists(type, type, returnType);
            return type.getActualTypeArguments()[0];
        } else {
            return genericReturnType;
        }
    }

    private static void warnIfHttpResponseArgumentExists(Type returnType,
                                                         ParameterizedType type,
                                                         Class<?> originalReturnType) {
        for (final Type arg : type.getActualTypeArguments()) {
            if (arg instanceof ParameterizedType) {
                warnIfHttpResponseArgumentExists(returnType, (ParameterizedType) arg, originalReturnType);
            } else if (arg instanceof Class) {
                final Class<?> clazz = (Class<?>) arg;
                if (HttpResponse.class.isAssignableFrom(clazz) ||
                    AggregatedHttpResponse.class.isAssignableFrom(clazz)) {
                    logger.warn("{} in the return type '{}' may take precedence over {}.",
                                clazz.getSimpleName(), returnType, originalReturnType.getSimpleName());
                }
            }
        }
    }

    private static ServiceOptions buildServiceOptions(ServiceOption serviceOption) {
        final ServiceOptionsBuilder builder = ServiceOptions.builder();
        if (serviceOption.requestTimeoutMillis() >= 0) {
            builder.requestTimeoutMillis(serviceOption.requestTimeoutMillis());
        }
        if (serviceOption.maxRequestLength() >= 0) {
            builder.maxRequestLength(serviceOption.maxRequestLength());
        }
        if (serviceOption.requestAutoAbortDelayMillis() >= 0) {
            builder.requestAutoAbortDelayMillis(serviceOption.requestAutoAbortDelayMillis());
        }
        return builder.build();
    }

    @Nullable
    @Override
    public String name() {
        return name;
    }

    @Override
    public Object serviceObject() {
        return object;
    }

    @Override
    public Class<?> serviceClass() {
        return serviceClass;
    }

    @Override
    public Method method() {
        return method;
    }

    int overloadId() {
        return overloadId;
    }

    List<AnnotatedValueResolver> annotatedValueResolvers() {
        return resolvers;
    }

    @Override
    public Route route() {
        return route;
    }

    @Override
    public HttpStatus defaultStatus() {
        return defaultStatus;
    }

    HttpService withExceptionHandler(HttpService service) {
        if (exceptionHandler == null) {
            return service;
        }
        return new ExceptionHandlingHttpService(service, exceptionHandler);
    }

    @Override
    public HttpResponse serve(ServiceRequestContext ctx, HttpRequest req) throws Exception {
        if (!defaultHttpHeaders.isEmpty()) {
            ctx.mutateAdditionalResponseHeaders(mutator -> mutator.add(defaultHttpHeaders));
        }
        if (!defaultHttpTrailers.isEmpty()) {
            ctx.mutateAdditionalResponseTrailers(mutator -> mutator.add(defaultHttpTrailers));
        }

        final HttpResponse response = serve0(ctx, req);

        if (exceptionHandler == null) {
            // If an error occurs, the default ExceptionHandler will handle the error.
            if (Flags.annotatedServiceExceptionVerbosity() == ExceptionVerbosity.ALL &&
                logger.isWarnEnabled()) {
                return response.peekError(cause -> {
                    logger.warn("{} Exception raised by method '{}' in '{}':",
                                ctx, methodName(), object.getClass().getSimpleName(), Exceptions.peel(cause));
                });
            }
        }

        return response;
    }

    private HttpResponse serve0(ServiceRequestContext ctx, HttpRequest req) {
        final AggregationType aggregationType =
                AnnotatedValueResolver.aggregationType(aggregationStrategy, req.headers());

        if (aggregationType == AggregationType.NONE && !useBlockingTaskExecutor) {
            // Fast-path: No aggregation required and blocking task executor is not used.
            switch (responseType) {
                case HTTP_RESPONSE:
                    final HttpResponse res = (HttpResponse) invoke(ctx, req, AggregatedResult.EMPTY);
                    assert res != null;
                    return res;
                case OTHER_OBJECTS:
                    return convertResponse(ctx, invoke(ctx, req, AggregatedResult.EMPTY));
            }
        }

        deferRequestContent(ctx, req);

        return HttpResponse.of(serve1(ctx, req, aggregationType));
    }

    private static void deferRequestContent(ServiceRequestContext ctx, HttpRequest req) {
<<<<<<< HEAD
        if (!Flags.jsonContentLogging()) {
=======
        if (!Flags.annotatedServiceContentLogging()) {
>>>>>>> 9535f8dd
            return;
        }
        // the deferred content is always set when either:
        // 1) invoke is called 2) or the request completes exceptionally
        ctx.logBuilder().defer(RequestLogProperty.REQUEST_CONTENT);
        req.whenComplete().exceptionally(e -> {
            ctx.logBuilder().requestContent(null, null);
            return null;
        });
    }

    /**
     * Executes the service method in different ways regarding its return type and whether the request is
     * required to be aggregated. If the return type of the method is not a {@link CompletionStage} or
     * {@link HttpResponse}, it will be executed in the blocking task executor.
     */
    private CompletionStage<HttpResponse> serve1(ServiceRequestContext ctx, HttpRequest req,
                                                 AggregationType aggregationType) {
        final CompletableFuture<AggregatedResult> f;
        switch (aggregationType) {
            case MULTIPART:
                f = FileAggregatedMultipart.aggregateMultipart(ctx, req).thenApply(AggregatedResult::new);
                break;
            case ALL:
                f = req.aggregate().thenApply(AggregatedResult::new);
                break;
            case NONE:
                f = NO_AGGREGATION_FUTURE;
                break;
            default:
                // Should never reach here.
                throw new Error();
        }

        switch (responseType) {
            case HTTP_RESPONSE:
                if (useBlockingTaskExecutor) {
                    return f.thenApplyAsync(aReq -> (HttpResponse) invoke(ctx, req, aReq),
                                            ctx.blockingTaskExecutor());
                } else {
                    return f.thenApply(aReq -> (HttpResponse) invoke(ctx, req, aReq));
                }
            case COMPLETION_STAGE:
            case KOTLIN_COROUTINES:
            case SCALA_FUTURE:
                final CompletableFuture<?> composedFuture;
                if (useBlockingTaskExecutor) {
                    composedFuture = f.thenComposeAsync(
                            aReq -> toCompletionStage(invoke(ctx, req, aReq), ctx.blockingTaskExecutor()),
                            ctx.blockingTaskExecutor());
                } else {
                    composedFuture = f.thenCompose(
                            aReq -> toCompletionStage(invoke(ctx, req, aReq), ctx.eventLoop()));
                }
                return composedFuture.thenApply(result -> convertResponse(ctx, result));
            default:
                final Function<AggregatedResult, HttpResponse> defaultApplyFunction =
                        aReq -> convertResponse(ctx, invoke(ctx, req, aReq));
                if (useBlockingTaskExecutor) {
                    return f.thenApplyAsync(defaultApplyFunction, ctx.blockingTaskExecutor());
                } else {
                    return f.thenApply(defaultApplyFunction);
                }
        }
    }

<<<<<<< HEAD
    private void maybeLogRequestContent(ServiceRequestContext ctx, Object[] arguments) {
        if (!Flags.jsonContentLogging()) {
            return;
        }
        ctx.logBuilder().requestContent(new DefaultAnnotatedRequest(arguments, paramBeanFieldInfos), arguments);
    }

    private void maybeLogResponseContent(ServiceRequestContext ctx, @Nullable Object value) {
        if (!Flags.jsonContentLogging()) {
            return;
        }
        final DefaultAnnotatedResponse responseContent = new DefaultAnnotatedResponse(value, retBeanFieldInfo);
=======
    private static void maybeLogRequestContent(ServiceRequestContext ctx, Object[] arguments) {
        if (!Flags.annotatedServiceContentLogging()) {
            return;
        }
        ctx.logBuilder().requestContent(new AnnotatedRequest(arguments), arguments);
    }

    private static void maybeLogResponseContent(ServiceRequestContext ctx, @Nullable Object value) {
        if (!Flags.annotatedServiceContentLogging()) {
            return;
        }
        final AnnotatedResponse responseContent = new AnnotatedResponse(value);
>>>>>>> 9535f8dd
        ctx.logBuilder().responseContent(responseContent, value);
    }

    /**
     * Invokes the service method with arguments.
     */
    @Nullable
    private Object invoke(ServiceRequestContext ctx, HttpRequest req, AggregatedResult aggregatedResult) {
        try (SafeCloseable ignored = ctx.push()) {
            final ResolverContext resolverContext = new ResolverContext(ctx, req, aggregatedResult);
            final Object[] arguments = AnnotatedValueResolver.toArguments(resolvers, resolverContext);
            maybeLogRequestContent(ctx, arguments);

            final Object res;
            if (isKotlinSuspendingMethod) {
                assert callKotlinSuspendingMethod != null;
                final ScheduledExecutorService executor;
                // The request context will be injected by ArmeriaRequestCoroutineContext
                if (useBlockingTaskExecutor) {
                    executor = ctx.blockingTaskExecutor().withoutContext();
                } else {
                    executor = ctx.eventLoop().withoutContext();
                }
                res = callKotlinSuspendingMethod.invoke(
                        method, object, arguments,
                        executor,
                        ctx);
            } else {
                res = methodHandle.invoke(arguments);
            }
            maybeLogResponseContent(ctx, res);
            return res;
        } catch (Throwable cause) {
            // just in case the deferred log is never completed
            ctx.logBuilder().requestContent(null, null);
            // no need to log the failed HttpResponse as content
            maybeLogResponseContent(ctx, null);
            return HttpResponse.ofFailure(cause);
        }
    }

    /**
     * Converts the specified {@code result} to an {@link HttpResponse}.
     */
    private HttpResponse convertResponse(ServiceRequestContext ctx, @Nullable Object result) {
        if (result instanceof HttpResponse) {
            return (HttpResponse) result;
        }
        if (result instanceof AggregatedHttpResponse) {
            return ((AggregatedHttpResponse) result).toHttpResponse();
        }

        final ResponseHeaders headers;
        final HttpHeaders trailers;

        if (result instanceof ResponseEntity) {
            final ResponseEntity<?> responseEntity = (ResponseEntity<?>) result;
            headers = ResponseEntityUtil.buildResponseHeaders(ctx, responseEntity);
            result = responseEntity.hasContent() ? responseEntity.content() : null;
            trailers = responseEntity.trailers();
        } else if (result instanceof HttpResult) {
            final HttpResult<?> httpResult = (HttpResult<?>) result;
            headers = HttpResultUtil.buildResponseHeaders(ctx, httpResult);
            result = httpResult.content();
            trailers = httpResult.trailers();
        } else {
            headers = buildResponseHeaders(ctx);
            trailers = HttpHeaders.of();
        }

        return convertResponseInternal(ctx, headers, result, trailers);
    }

    private HttpResponse convertResponseInternal(ServiceRequestContext ctx,
                                                 ResponseHeaders headers,
                                                 @Nullable Object result,
                                                 HttpHeaders trailers) {
        if (result instanceof CompletionStage) {
            final CompletionStage<?> future = (CompletionStage<?>) result;
            return HttpResponse.of(
                    future.thenApply(object -> convertResponseInternal(ctx, headers, object, trailers)));
        }

        try (SafeCloseable ignored = ctx.push()) {
            return responseConverter.convertResponse(ctx, headers, result, trailers);
        } catch (Exception cause) {
            return HttpResponse.ofFailure(cause);
        }
    }

    private ResponseHeaders buildResponseHeaders(ServiceRequestContext ctx) {
        final ResponseHeadersBuilder builder = ResponseHeaders.builder(defaultStatus);
        if (builder.status().isContentAlwaysEmpty()) {
            return builder.build();
        }

        final MediaType negotiatedResponseMediaType = ctx.negotiatedResponseMediaType();
        if (negotiatedResponseMediaType != null) {
            builder.contentType(negotiatedResponseMediaType);
        }
        return builder.build();
    }

    /**
     * Converts the specified {@code obj} with {@link CompletableFuture}.
     */
    private static CompletionStage<?> toCompletionStage(@Nullable Object obj, ExecutorService executor) {
        if (obj instanceof CompletionStage) {
            return (CompletionStage<?>) obj;
        }
        if (obj != null && ScalaUtil.isScalaFuture(obj.getClass())) {
            return ScalaUtil.FutureConverter.toCompletableFuture((scala.concurrent.Future<?>) obj, executor);
        }
        return UnmodifiableFuture.completedFuture(obj);
    }

    @Override
    public ExchangeType exchangeType(RoutingContext routingContext) {
        final boolean isRequestStreaming =
                AnnotatedValueResolver.aggregationType(aggregationStrategy,
                                                       routingContext.headers()) != AggregationType.ALL;
        Boolean isResponseStreaming =
                responseConverter.isResponseStreaming(
                        actualReturnType, routingContext.result().routingResult()
                                                        .negotiatedResponseMediaType());
        if (isResponseStreaming == null) {
            isResponseStreaming = true;
        }
        if (isRequestStreaming) {
            return isResponseStreaming ? ExchangeType.BIDI_STREAMING : ExchangeType.REQUEST_STREAMING;
        } else {
            return isResponseStreaming ? ExchangeType.RESPONSE_STREAMING : ExchangeType.UNARY;
        }
    }

    @Override
    public ServiceOptions options() {
        return options;
    }

    /**
     * An {@link ExceptionHandlerFunction} which wraps a list of {@link ExceptionHandlerFunction}s.
     */
    private static final class CompositeExceptionHandlerFunction implements ExceptionHandlerFunction {

        private final String className;
        private final String methodName;
        private final List<ExceptionHandlerFunction> functions;

        CompositeExceptionHandlerFunction(String className, String methodName,
                                          List<ExceptionHandlerFunction> functions) {
            this.className = className;
            this.methodName = methodName;
            this.functions = ImmutableList.copyOf(functions);
        }

        @Override
        public HttpResponse handleException(ServiceRequestContext ctx, HttpRequest req, Throwable cause) {
            final Throwable peeledCause = Exceptions.peel(cause);
            if (Flags.annotatedServiceExceptionVerbosity() == ExceptionVerbosity.ALL &&
                logger.isWarnEnabled()) {
                logger.warn("{} Exception raised by method '{}' in '{}':",
                            ctx, methodName, className, peeledCause);
            }

            for (final ExceptionHandlerFunction func : functions) {
                try {
                    final HttpResponse response = func.handleException(ctx, req, peeledCause);
                    // Check the return value just in case, then pass this exception to the default handler
                    // if it is null.
                    if (response == null) {
                        break;
                    }
                    return response;
                } catch (FallthroughException ignore) {
                    // Do nothing.
                } catch (Exception e) {
                    logger.warn("{} Unexpected exception from an exception handler {}:",
                                ctx, func.getClass().getName(), e);
                }
            }

            return HttpResponse.ofFailure(peeledCause);
        }
    }

    private static final class ExceptionHandlingHttpService extends SimpleDecoratingHttpService {

        private final ExceptionHandlerFunction exceptionHandler;

        ExceptionHandlingHttpService(HttpService service, ExceptionHandlerFunction exceptionHandler) {
            super(service);
            this.exceptionHandler = exceptionHandler;
        }

        @Override
        public HttpResponse serve(ServiceRequestContext ctx, HttpRequest req) {
            try {
                final HttpResponse response = unwrap().serve(ctx, req);
                return response.recover(cause -> {
                    try (SafeCloseable ignored = ctx.push()) {
                        return exceptionHandler.handleException(ctx, req, cause);
                    }
                });
            } catch (Exception ex) {
                return exceptionHandler.handleException(ctx, req, ex);
            }
        }
    }

    /**
     * Response type classification of the annotated {@link Method}.
     */
    private enum ResponseType {
        HTTP_RESPONSE, COMPLETION_STAGE, KOTLIN_COROUTINES, SCALA_FUTURE, OTHER_OBJECTS
    }

    /**
     * Converts {@link Method} to {@link MethodHandle}, optionally accepting {@code object} instance of the
     * declaring class in case of non-static methods. Result {@link MethodHandle} must be assigned to
     * a {@code final} field in order to enable Java compiler optimizations.
     * @param method the {@link Method} to be converted to a {@link MethodHandle}
     * @param object an instance of declaring class for non-static methods, or {@link null} for static methods
     * @return a {@link MethodHandle} corresponding to the supplied {@link Method}
     */
    private static MethodHandle asMethodHandle(Method method, @Nullable Object object) {
        MethodHandle methodHandle;
        try {
            // an investigation showed no difference in performance between the MethodHandle
            // obtained via either MethodHandles.Lookup#unreflect or MethodHandles.Lookup#findVirtual
            methodHandle = lookup.unreflect(method);
        } catch (IllegalAccessException e) {
            // this is extremely unlikely considering that we've already executed method.setAccessible(true)
            throw new RuntimeException(e);
        }
        if (!Modifier.isStatic(method.getModifiers())) {
            // bind non-static methods to an instance of the declaring class
            methodHandle = methodHandle.bindTo(requireNonNull(object, "object"));
        }
        final int parameterCount = method.getParameterCount();
        // allows MethodHandle accepting an Object[] argument and
        // spreading its elements as positional arguments
        return methodHandle.asSpreader(Object[].class, parameterCount);
    }
}<|MERGE_RESOLUTION|>--- conflicted
+++ resolved
@@ -52,10 +52,8 @@
 import com.linecorp.armeria.common.ResponseHeadersBuilder;
 import com.linecorp.armeria.common.annotation.Nullable;
 import com.linecorp.armeria.common.logging.RequestLogProperty;
-<<<<<<< HEAD
 import com.linecorp.armeria.common.logging.masker.BeanFieldInfo;
-=======
->>>>>>> 9535f8dd
+import com.linecorp.armeria.common.logging.RequestLogProperty;
 import com.linecorp.armeria.common.util.Exceptions;
 import com.linecorp.armeria.common.util.SafeCloseable;
 import com.linecorp.armeria.common.util.UnmodifiableFuture;
@@ -360,11 +358,7 @@
     }
 
     private static void deferRequestContent(ServiceRequestContext ctx, HttpRequest req) {
-<<<<<<< HEAD
-        if (!Flags.jsonContentLogging()) {
-=======
         if (!Flags.annotatedServiceContentLogging()) {
->>>>>>> 9535f8dd
             return;
         }
         // the deferred content is always set when either:
@@ -431,33 +425,18 @@
         }
     }
 
-<<<<<<< HEAD
     private void maybeLogRequestContent(ServiceRequestContext ctx, Object[] arguments) {
-        if (!Flags.jsonContentLogging()) {
-            return;
-        }
-        ctx.logBuilder().requestContent(new DefaultAnnotatedRequest(arguments, paramBeanFieldInfos), arguments);
-    }
-
-    private void maybeLogResponseContent(ServiceRequestContext ctx, @Nullable Object value) {
-        if (!Flags.jsonContentLogging()) {
-            return;
-        }
-        final DefaultAnnotatedResponse responseContent = new DefaultAnnotatedResponse(value, retBeanFieldInfo);
-=======
-    private static void maybeLogRequestContent(ServiceRequestContext ctx, Object[] arguments) {
         if (!Flags.annotatedServiceContentLogging()) {
             return;
         }
-        ctx.logBuilder().requestContent(new AnnotatedRequest(arguments), arguments);
-    }
-
-    private static void maybeLogResponseContent(ServiceRequestContext ctx, @Nullable Object value) {
+        ctx.logBuilder().requestContent(new AnnotatedRequest(arguments, paramBeanFieldInfos), arguments);
+    }
+
+    private void maybeLogResponseContent(ServiceRequestContext ctx, @Nullable Object value) {
         if (!Flags.annotatedServiceContentLogging()) {
             return;
         }
-        final AnnotatedResponse responseContent = new AnnotatedResponse(value);
->>>>>>> 9535f8dd
+        final AnnotatedResponse responseContent = new AnnotatedResponse(value, retBeanFieldInfo);
         ctx.logBuilder().responseContent(responseContent, value);
     }
 
