--- conflicted
+++ resolved
@@ -348,29 +348,14 @@
         final RoutingContext routingCtx = req.routingContext();
         final RoutingStatus routingStatus = routingCtx.status();
         if (!routingStatus.routeMustExist()) {
-<<<<<<< HEAD
-            final ServiceRequestContext reqCtx =
-                    newEarlyRespondingRequestContext(channel, req, proxiedAddresses,
-                                                     clientAddress, routingCtx, eventLoop);
-            switch (routingStatus) {
-                case OPTIONS:
-                    // Handle 'OPTIONS * HTTP/1.1'.
-                    handleOptions(ctx, reqCtx);
-                    return;
-                case INVALID_PATH:
-                    rejectInvalidPath(ctx, reqCtx);
-                    return;
-                default:
-                    throw new Error(); // Should never reach here.
-=======
             final ServiceRequestContext reqCtx = newEarlyRespondingRequestContext(
-                    channel, req, proxiedAddresses, clientAddress, remoteAddress, localAddress, routingCtx);
+                    channel, req, proxiedAddresses, clientAddress, remoteAddress, localAddress, routingCtx,
+                    eventLoop);
 
             // Handle 'OPTIONS * HTTP/1.1'.
             if (routingStatus == RoutingStatus.OPTIONS) {
                 handleOptions(ctx, reqCtx);
                 return;
->>>>>>> 1c93feef
             }
 
             throw new Error(); // Should never reach here.
@@ -392,15 +377,9 @@
             serviceEventLoop = serviceWorkerGroup.next();
         }
         final DefaultServiceRequestContext reqCtx = new DefaultServiceRequestContext(
-<<<<<<< HEAD
                 serviceCfg, channel, serviceEventLoop, config.meterRegistry(), protocol,
-                nextRequestId(), routingCtx, routingResult, req.exchangeType(),
-                req, sslSession, proxiedAddresses, clientAddress,
-=======
-                serviceCfg, channel, config.meterRegistry(), protocol,
                 nextRequestId(routingCtx, serviceCfg), routingCtx, routingResult, req.exchangeType(),
                 req, sslSession, proxiedAddresses, clientAddress, remoteAddress, localAddress,
->>>>>>> 1c93feef
                 req.requestStartTimeNanos(), req.requestStartTimeMicros());
 
         final boolean needsDirectExecution = serviceEventLoop == config.workerGroup();
@@ -666,29 +645,19 @@
     private ServiceRequestContext newEarlyRespondingRequestContext(Channel channel, DecodedHttpRequest req,
                                                                    ProxiedAddresses proxiedAddresses,
                                                                    InetAddress clientAddress,
-<<<<<<< HEAD
+                                                                   InetSocketAddress remoteAddress,
+                                                                   InetSocketAddress localAddress,
                                                                    RoutingContext routingCtx,
                                                                    EventLoop eventLoop) {
-=======
-                                                                   InetSocketAddress remoteAddress,
-                                                                   InetSocketAddress localAddress,
-                                                                   RoutingContext routingCtx) {
->>>>>>> 1c93feef
         final ServiceConfig serviceConfig = routingCtx.virtualHost().fallbackServiceConfig();
         final RoutingResult routingResult = RoutingResult.builder()
                                                          .path(routingCtx.path())
                                                          .build();
         return new DefaultServiceRequestContext(
                 serviceConfig,
-<<<<<<< HEAD
                 channel, eventLoop, NoopMeterRegistry.get(), protocol(),
-                nextRequestId(), routingCtx, routingResult, req.exchangeType(),
-                req, sslSession, proxiedAddresses, clientAddress,
-=======
-                channel, NoopMeterRegistry.get(), protocol(),
                 nextRequestId(routingCtx, serviceConfig), routingCtx, routingResult, req.exchangeType(),
                 req, sslSession, proxiedAddresses, clientAddress, remoteAddress, localAddress,
->>>>>>> 1c93feef
                 System.nanoTime(), SystemInfo.currentTimeMicros());
     }
 
