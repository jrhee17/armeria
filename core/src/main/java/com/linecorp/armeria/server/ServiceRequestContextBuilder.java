/*
 * Copyright 2019 LINE Corporation
 *
 * LINE Corporation licenses this file to you under the Apache License,
 * version 2.0 (the "License"); you may not use this file except in compliance
 * with the License. You may obtain a copy of the License at:
 *
 *   https://www.apache.org/licenses/LICENSE-2.0
 *
 * Unless required by applicable law or agreed to in writing, software
 * distributed under the License is distributed on an "AS IS" BASIS, WITHOUT
 * WARRANTIES OR CONDITIONS OF ANY KIND, either express or implied. See the
 * License for the specific language governing permissions and limitations
 * under the License.
 */
package com.linecorp.armeria.server;

import static java.util.Objects.requireNonNull;

import java.net.InetAddress;
import java.net.InetSocketAddress;
import java.util.ArrayList;
import java.util.List;
import java.util.concurrent.CountDownLatch;
import java.util.concurrent.TimeUnit;
import java.util.function.Consumer;

import javax.net.ssl.SSLSession;

import com.linecorp.armeria.common.AbstractRequestContextBuilder;
import com.linecorp.armeria.common.ExchangeType;
import com.linecorp.armeria.common.HttpHeaders;
import com.linecorp.armeria.common.HttpRequest;
import com.linecorp.armeria.common.HttpResponse;
import com.linecorp.armeria.common.HttpStatus;
import com.linecorp.armeria.common.RequestId;
import com.linecorp.armeria.common.SessionProtocol;
import com.linecorp.armeria.common.annotation.Nullable;
import com.linecorp.armeria.common.logging.RequestLog;
import com.linecorp.armeria.common.logging.RequestLogBuilder;
import com.linecorp.armeria.common.util.SystemInfo;
import com.linecorp.armeria.internal.common.CancellationScheduler;
import com.linecorp.armeria.internal.common.CancellationScheduler.CancellationTask;
import com.linecorp.armeria.internal.server.DefaultServiceRequestContext;

import io.micrometer.core.instrument.MeterRegistry;
import io.netty.buffer.ByteBufAllocator;
import io.netty.channel.Channel;
import io.netty.channel.EventLoop;
import io.netty.util.concurrent.ImmediateEventExecutor;

/**
 * Builds a new {@link ServiceRequestContext}. Note that it is not usually required to create a new context by
 * yourself, because Armeria will always provide a context object for you. However, it may be useful in some
 * cases such as unit testing.
 */
public final class ServiceRequestContextBuilder extends AbstractRequestContextBuilder {

    /**
     * A placeholder service to make {@link ServerBuilder} happy.
     */
    private static final HttpService fakeService = (ctx, req) -> HttpResponse.of(HttpStatus.METHOD_NOT_ALLOWED);

    /**
     * A {@link ServerListener} which rejects an attempt to start a {@link Server}.
     */
    private static final ServerListener rejectingListener = new ServerListenerAdapter() {
        @Override
        public void serverStarting(Server server) {
            throw new UnsupportedOperationException();
        }
    };

    private static final CancellationTask noopCancellationTask = new CancellationTask() {
        @Override
        public boolean canSchedule() {
            return true;
        }

        @Override
        public void run(Throwable cause) { /* no-op */ }
    };

    /**
     * A cancellation scheduler that has been finished.
     */
    private static final CancellationScheduler noopRequestCancellationScheduler = new CancellationScheduler(0);

    static {
        noopRequestCancellationScheduler.init(ImmediateEventExecutor.INSTANCE, noopCancellationTask,
                                              0, /* server */ true);
        noopRequestCancellationScheduler.finishNow();
    }

    private final List<Consumer<? super ServerBuilder>> serverConfigurators = new ArrayList<>(4);

    private HttpService service = fakeService;
    @Nullable
    private ServiceNaming defaultServiceNaming;
    @Nullable
    private String defaultLogName;
    @Nullable
    private Route route;
    @Nullable
    private RoutingResult routingResult;
    @Nullable
    private ProxiedAddresses proxiedAddresses;

    ServiceRequestContextBuilder(HttpRequest request) {
        super(true, request);
    }

    /**
     * Sets the {@link Service} that handles the request. If not set, a dummy {@link Service}, which always
     * returns a {@code "405 Method Not Allowed"} response, is used.
     */
    public ServiceRequestContextBuilder service(HttpService service) {
        this.service = requireNonNull(service, "service");
        return this;
    }

    /**
     * Sets the default value of the {@link RequestLog#serviceName()} property which is used when
     * no service name was set via {@link RequestLogBuilder#name(String, String)}.
     *
     * @param defaultServiceName the default log name.
     */
    public ServiceRequestContextBuilder defaultServiceName(String defaultServiceName) {
        requireNonNull(defaultServiceName, "defaultServiceName");
        return defaultServiceNaming(ServiceNaming.of(defaultServiceName));
    }

    /**
     * Sets the default naming rule for the {@link RequestLog#serviceName()}.
     * If set, the service name will be converted according to given naming rule.
     *
     * @param defaultServiceNaming the default service naming.
     */
    public ServiceRequestContextBuilder defaultServiceNaming(ServiceNaming defaultServiceNaming) {
        this.defaultServiceNaming = requireNonNull(defaultServiceNaming, "defaultServiceNaming");
        return this;
    }

    /**
     * Sets the default value of the {@link RequestLog#name()} property which is used when no name was set via
     * {@link RequestLogBuilder#name(String, String)}.
     *
     * @param defaultLogName the default log name.
     */
    public ServiceRequestContextBuilder defaultLogName(String defaultLogName) {
        this.defaultLogName = requireNonNull(defaultLogName, "defaultLogName");
        return this;
    }

    /**
     * Sets the {@link Route} of the request. If not set, it is auto-generated from the request.
     */
    public ServiceRequestContextBuilder route(Route route) {
        this.route = requireNonNull(route, "route");
        return this;
    }

    /**
     * Sets the {@link RoutingResult} of the request. If not set, it is auto-generated from the request.
     */
    public ServiceRequestContextBuilder routingResult(RoutingResult routingResult) {
        this.routingResult = requireNonNull(routingResult, "routingResult");
        return this;
    }

    /**
     * Sets the {@link ProxiedAddresses} of the request.
     * If not set, {@link ServiceRequestContext#proxiedAddresses()} will return {@code null}.
     */
    public ServiceRequestContextBuilder proxiedAddresses(ProxiedAddresses proxiedAddresses) {
        this.proxiedAddresses = requireNonNull(proxiedAddresses, "proxiedAddresses");
        return this;
    }

    /**
     * Adds the {@link Consumer} that configures the given {@link ServerBuilder}. The {@link Consumer}s added
     * by this method will be invoked when this builder builds a dummy {@link Server}. This may be useful
     * when you need to update the default settings of the dummy {@link Server},
     * such as {@link ServerBuilder#maxRequestLength(long)}.
     */
    public ServiceRequestContextBuilder serverConfigurator(Consumer<? super ServerBuilder> serverConfigurator) {
        serverConfigurators.add(requireNonNull(serverConfigurator, "serverConfigurator"));
        return this;
    }

    /**
     * Returns a new {@link ServiceRequestContext} created with the properties of this builder.
     */
    public ServiceRequestContext build() {
        // Determine the client address; use remote address unless overridden.
        final ProxiedAddresses proxiedAddresses;
        if (this.proxiedAddresses != null) {
            proxiedAddresses = this.proxiedAddresses;
        } else {
            proxiedAddresses = ProxiedAddresses.of(remoteAddress());
        }

        // Build a fake server which never starts up.
        final ServerBuilder serverBuilder = Server.builder()
                                                  .meterRegistry(meterRegistry())
                                                  .workerGroup(eventLoop(), false);

        final ServiceBindingBuilder serviceBindingBuilder;
        if (route != null) {
            serviceBindingBuilder = serverBuilder.route().addRoute(route);
        } else {
            serviceBindingBuilder = serverBuilder.route().path(requestTarget().path());
        }

        if (defaultServiceNaming != null) {
            serviceBindingBuilder.defaultServiceNaming(defaultServiceNaming);
        }
        if (defaultLogName != null) {
            serviceBindingBuilder.defaultLogName(defaultLogName);
        }
        serviceBindingBuilder.build(service);

        serverConfigurators.forEach(configurator -> configurator.accept(serverBuilder));

        final Server server = serverBuilder.build();
        server.addListener(rejectingListener);

        // Retrieve the ServiceConfig of the fake service.
        final ServiceConfig serviceCfg = findServiceConfig(server, service);

        // Build the fake objects related with path mapping.
        final HttpRequest req = request();
        assert req != null;

        final RoutingContext routingCtx = DefaultRoutingContext.of(
                server.config().defaultVirtualHost(),
                localAddress().getHostString(),
                requestTarget(),
                req.headers(),
                RoutingStatus.OK);

        final RoutingResult routingResult =
                this.routingResult != null ? this.routingResult
                                           : RoutingResult.builder()
                                                          .path(requestTarget().path())
                                                          .query(requestTarget().query())
                                                          .build();
        final Route route = Route.builder().path(requestTarget().path()).build();
        final Routed<ServiceConfig> routed = Routed.of(route, routingResult, serviceCfg);
        routingCtx.setResult(routed);
        final ExchangeType exchangeType = service.exchangeType(routingCtx);
        final InetAddress clientAddress = server.config().clientAddressMapper().apply(proxiedAddresses)
                                                .getAddress();

        final CancellationScheduler requestCancellationScheduler;
        if (timedOut()) {
            requestCancellationScheduler = noopRequestCancellationScheduler;
        } else {
            requestCancellationScheduler = new CancellationScheduler(0);
            final CountDownLatch latch = new CountDownLatch(1);
            eventLoop().execute(() -> {
                requestCancellationScheduler.init(eventLoop(), noopCancellationTask, 0, /* server */ true);
                latch.countDown();
            });

            try {
                latch.await(1000, TimeUnit.MILLISECONDS);
            } catch (InterruptedException ignored) {
            }
        }

        final EventLoop serviceWorkerGroup = eventLoop();

        // Build the context with the properties set by a user and the fake objects.
        final Channel ch = fakeChannel();
        return new DefaultServiceRequestContext(
<<<<<<< HEAD
                serviceCfg, fakeChannel(), serviceWorkerGroup, meterRegistry(), sessionProtocol(), id(),
                routingCtx, routingResult, exchangeType, req, sslSession(), proxiedAddresses, clientAddress,
=======
                serviceCfg, ch, meterRegistry(), sessionProtocol(), id(), routingCtx,
                routingResult, exchangeType, req, sslSession(), proxiedAddresses,
                clientAddress, remoteAddress(), localAddress(),
>>>>>>> 1c93feef
                requestCancellationScheduler,
                isRequestStartTimeSet() ? requestStartTimeNanos() : System.nanoTime(),
                isRequestStartTimeSet() ? requestStartTimeMicros() : SystemInfo.currentTimeMicros(),
                HttpHeaders.of(), HttpHeaders.of());
    }

    private static ServiceConfig findServiceConfig(Server server, HttpService service) {
        for (ServiceConfig cfg : server.config().defaultVirtualHost().serviceConfigs()) {
            if (cfg.service().as(service.getClass()) != null) {
                return cfg;
            }
        }

        throw new Error(); // Never reaches here.
    }

    // Methods that were overridden to change the return type.

    @Override
    public ServiceRequestContextBuilder meterRegistry(MeterRegistry meterRegistry) {
        return (ServiceRequestContextBuilder) super.meterRegistry(meterRegistry);
    }

    @Override
    public ServiceRequestContextBuilder eventLoop(EventLoop eventLoop) {
        return (ServiceRequestContextBuilder) super.eventLoop(eventLoop);
    }

    @Override
    public ServiceRequestContextBuilder alloc(ByteBufAllocator alloc) {
        return (ServiceRequestContextBuilder) super.alloc(alloc);
    }

    @Override
    public ServiceRequestContextBuilder sessionProtocol(SessionProtocol sessionProtocol) {
        return (ServiceRequestContextBuilder) super.sessionProtocol(sessionProtocol);
    }

    @Override
    public ServiceRequestContextBuilder id(RequestId id) {
        return (ServiceRequestContextBuilder) super.id(id);
    }

    @Override
    public ServiceRequestContextBuilder remoteAddress(InetSocketAddress remoteAddress) {
        requireNonNull(remoteAddress, "remoteAddress");
        return (ServiceRequestContextBuilder) super.remoteAddress(remoteAddress);
    }

    @Override
    public ServiceRequestContextBuilder localAddress(InetSocketAddress localAddress) {
        requireNonNull(localAddress, "remoteAddress");
        return (ServiceRequestContextBuilder) super.localAddress(localAddress);
    }

    @Override
    public ServiceRequestContextBuilder sslSession(SSLSession sslSession) {
        return (ServiceRequestContextBuilder) super.sslSession(sslSession);
    }

    @Override
    public ServiceRequestContextBuilder requestStartTime(long requestStartTimeNanos,
                                                         long requestStartTimeMicros) {
        return (ServiceRequestContextBuilder) super.requestStartTime(requestStartTimeNanos,
                                                                     requestStartTimeMicros);
    }

    @Override
    public ServiceRequestContextBuilder timedOut(boolean timedOut) {
        return (ServiceRequestContextBuilder) super.timedOut(timedOut);
    }
}<|MERGE_RESOLUTION|>--- conflicted
+++ resolved
@@ -274,14 +274,9 @@
         // Build the context with the properties set by a user and the fake objects.
         final Channel ch = fakeChannel();
         return new DefaultServiceRequestContext(
-<<<<<<< HEAD
-                serviceCfg, fakeChannel(), serviceWorkerGroup, meterRegistry(), sessionProtocol(), id(),
-                routingCtx, routingResult, exchangeType, req, sslSession(), proxiedAddresses, clientAddress,
-=======
-                serviceCfg, ch, meterRegistry(), sessionProtocol(), id(), routingCtx,
+                serviceCfg, ch, serviceWorkerGroup, meterRegistry(), sessionProtocol(), id(), routingCtx,
                 routingResult, exchangeType, req, sslSession(), proxiedAddresses,
                 clientAddress, remoteAddress(), localAddress(),
->>>>>>> 1c93feef
                 requestCancellationScheduler,
                 isRequestStartTimeSet() ? requestStartTimeNanos() : System.nanoTime(),
                 isRequestStartTimeSet() ? requestStartTimeMicros() : SystemInfo.currentTimeMicros(),
