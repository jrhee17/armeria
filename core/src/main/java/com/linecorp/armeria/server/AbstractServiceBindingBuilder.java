--- conflicted
+++ resolved
@@ -173,23 +173,26 @@
     }
 
     @Override
-<<<<<<< HEAD
     public AbstractServiceBindingBuilder serviceWorkerGroup(EventLoopGroup serviceWorkerGroup,
                                                             boolean shutdownOnStop) {
         defaultServiceConfigSetters.serviceWorkerGroup(serviceWorkerGroup, shutdownOnStop);
-=======
+        return this;
+    }
+
+    @Override
+    public AbstractServiceBindingBuilder serviceWorkerGroup(int numThreads) {
+        defaultServiceConfigSetters.serviceWorkerGroup(numThreads);
+        return this;
+    }
+
+    @Override
     public AbstractServiceBindingBuilder requestIdGenerator(
             Function<? super RoutingContext, ? extends RequestId> requestIdGenerator) {
         defaultServiceConfigSetters.requestIdGenerator(requestIdGenerator);
->>>>>>> 1c93feef
-        return this;
-    }
-
-    @Override
-<<<<<<< HEAD
-    public AbstractServiceBindingBuilder serviceWorkerGroup(int numThreads) {
-        defaultServiceConfigSetters.serviceWorkerGroup(numThreads);
-=======
+        return this;
+    }
+
+    @Override
     public AbstractServiceBindingBuilder addHeader(CharSequence name, Object value) {
         defaultServiceConfigSetters.addHeader(name, value);
         return this;
@@ -218,7 +221,6 @@
     @Override
     public AbstractServiceBindingBuilder errorHandler(ServiceErrorHandler serviceErrorHandler) {
         defaultServiceConfigSetters.errorHandler(serviceErrorHandler);
->>>>>>> 1c93feef
         return this;
     }
 
