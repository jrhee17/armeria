--- conflicted
+++ resolved
@@ -16,12 +16,9 @@
 
 package com.linecorp.armeria.server;
 
-<<<<<<< HEAD
 import static com.linecorp.armeria.internal.common.websocket.WebSocketUtil.isHttp1WebSocketUpgradeRequest;
+import static com.linecorp.armeria.server.ServiceRouteUtil.newRoutingContext;
 import static io.netty.handler.codec.http.LastHttpContent.EMPTY_LAST_CONTENT;
-=======
-import static com.linecorp.armeria.server.ServiceRouteUtil.newRoutingContext;
->>>>>>> 380e6be4
 
 import java.net.URISyntaxException;
 
@@ -46,13 +43,11 @@
 import com.linecorp.armeria.internal.common.InitiateConnectionShutdown;
 import com.linecorp.armeria.internal.common.KeepAliveHandler;
 import com.linecorp.armeria.internal.common.NoopKeepAliveHandler;
-<<<<<<< HEAD
 import com.linecorp.armeria.internal.common.websocket.WebSocketUtil;
+import com.linecorp.armeria.server.HttpServerUpgradeHandler.UpgradeEvent;
 import com.linecorp.armeria.server.ServerHttp1ObjectEncoder.WebSocketUpgradeContext;
 import com.linecorp.armeria.server.ServerHttp1ObjectEncoder.WebSocketUpgradeListener;
-=======
-import com.linecorp.armeria.server.HttpServerUpgradeHandler.UpgradeEvent;
->>>>>>> 380e6be4
+import com.linecorp.armeria.server.websocket.WebSocketService;
 
 import io.netty.buffer.ByteBuf;
 import io.netty.channel.Channel;
@@ -87,6 +82,7 @@
     private final AsciiString scheme;
     private final InboundTrafficController inboundTrafficController;
     private ServerHttpObjectEncoder encoder;
+    private WebSocketUpgradeContext webSocketUpgradeContext;
 
     /** The request being decoded currently. */
     @Nullable
@@ -100,13 +96,14 @@
         this.scheme = scheme;
         inboundTrafficController = InboundTrafficController.ofHttp1(channel);
         this.encoder = encoder;
-        encoder.webSocketUpgradeContext().setWebSocketUpgradeListener(this);
+        webSocketUpgradeContext = encoder.webSocketUpgradeContext();
+        webSocketUpgradeContext.setWebSocketUpgradeListener(this);
     }
 
     @Override
     public void upgraded(boolean success) {
         if (!success) {
-            if (req instanceof DefaultDecodedHttpRequest) {
+            if (req instanceof StreamingDecodedHttpRequest) {
                 req.close();
             }
             req = null;
@@ -154,11 +151,10 @@
             return;
         }
 
-        final WebSocketUpgradeContext webSocketContext = encoder.webSocketUpgradeContext();
         if (msg == EMPTY_LAST_CONTENT) {
-            if (req == null || webSocketContext.lastWebSocketUpgradeRequestId() > 0) {
+            if (req == null || webSocketUpgradeContext.lastWebSocketUpgradeRequestId() > 0) {
                 // EMPTY_LAST_CONTENT can be read after web socket upgrade failed or
-                // can be read before upgrade response is sent. In that case let
+                // before an upgrade response is sent. In that case, let
                 // WebSocketUpgradeListener.upgraded() handle the req.
                 return;
             }
@@ -174,9 +170,9 @@
                 return;
             }
 
-            if (!webSocketContext.webSocketEstablished() &&
-                webSocketContext.lastWebSocketUpgradeRequestId() > 0) {
-                fail(id, HttpStatus.BAD_REQUEST, "Invalid decoder state", null);
+            if (!webSocketUpgradeContext.webSocketEstablished() &&
+                webSocketUpgradeContext.lastWebSocketUpgradeRequestId() > 0) {
+                fail(id, null, HttpStatus.BAD_REQUEST, "Invalid decoder state", null);
                 return;
             }
 
@@ -239,28 +235,6 @@
                         return;
                     }
 
-<<<<<<< HEAD
-                    // Close the request early when it is sure that there will be
-                    // neither content nor trailers.
-                    final EventLoop eventLoop = ctx.channel().eventLoop();
-                    final RequestHeaders armeriaRequestHeaders =
-                            ArmeriaHttpUtil.toArmeria(ctx, nettyReq, cfg, scheme.toString());
-                    if (isHttp1WebSocketUpgradeRequest(armeriaRequestHeaders)) {
-                        final DefaultDecodedHttpRequest defaultReq = new DefaultDecodedHttpRequest(
-                                eventLoop, id, 1, armeriaRequestHeaders, true, inboundTrafficController,
-                                cfg.defaultVirtualHost().maxRequestLength());
-                        this.req = defaultReq;
-                        webSocketContext.setLastWebSocketUpgradeRequestId(id);
-                        WebSocketUtil.setWebSocketInboundStream(ctx.channel(), defaultReq);
-                        ctx.fireChannelRead(defaultReq);
-                        return;
-                    }
-
-                    final boolean keepAlive = HttpUtil.isKeepAlive(nettyReq);
-                    if (contentEmpty && !HttpUtil.isTransferEncodingChunked(nettyReq)) {
-                        this.req = req = new EmptyContentDecodedHttpRequest(
-                                eventLoop, id, 1, armeriaRequestHeaders, keepAlive);
-=======
                     // Close the request early when it is certain there will be neither content nor trailers.
                     final RoutingContext routingCtx = newRoutingContext(cfg, ctx.channel(), headers);
                     final Routed<ServiceConfig> routed;
@@ -274,14 +248,27 @@
                             return;
                         }
                         assert routed.isPresent();
->>>>>>> 380e6be4
                     } else {
                         routed = null;
                     }
 
+                    final EventLoop eventLoop = ctx.channel().eventLoop();
                     final boolean keepAlive = HttpUtil.isKeepAlive(nettyReq);
                     final boolean endOfStream = contentEmpty && !HttpUtil.isTransferEncodingChunked(nettyReq);
-                    final EventLoop eventLoop = ctx.channel().eventLoop();
+                    if (routed != null && routed.value().service().as(WebSocketService.class) != null &&
+                        isHttp1WebSocketUpgradeRequest(headers)) {
+                        final StreamingDecodedHttpRequest request =
+                                new StreamingDecodedHttpRequest(eventLoop, id, 1, headers, keepAlive,
+                                                                inboundTrafficController,
+                                                                routed.value().maxRequestLength(),
+                                                                routingCtx, routed);
+                        this.req = request;
+                        webSocketUpgradeContext.setLastWebSocketUpgradeRequestId(id);
+                        WebSocketUtil.setWebSocketInboundStream(ctx.channel(), request);
+                        ctx.fireChannelRead(request);
+                        return;
+                    }
+
                     this.req = req = DecodedHttpRequest.of(endOfStream, eventLoop, id, 1, headers,
                                                            keepAlive, inboundTrafficController, routingCtx,
                                                            routed);
@@ -343,25 +330,20 @@
                     }
                 }
 
-                if (!webSocketContext.webSocketEstablished()) {
+                if (!webSocketUpgradeContext.webSocketEstablished()) {
                     if (msg instanceof LastHttpContent) {
                         final HttpHeaders trailingHeaders = ((LastHttpContent) msg).trailingHeaders();
                         if (!trailingHeaders.isEmpty()) {
                             decodedReq.write(ArmeriaHttpUtil.toArmeria(trailingHeaders));
                         }
 
-<<<<<<< HEAD
                         decodedReq.close();
+                        if (decodedReq.isAggregated()) {
+                            // An aggregated request is now ready to be fired.
+                            ctx.fireChannelRead(decodedReq);
+                        }
                         this.req = null;
                     }
-=======
-                    decodedReq.close();
-                    if (decodedReq.isAggregated()) {
-                        // An aggregated request is now ready to be fired.
-                        ctx.fireChannelRead(decodedReq);
-                    }
-                    this.req = null;
->>>>>>> 380e6be4
                 }
             }
         } catch (URISyntaxException e) {
@@ -444,6 +426,7 @@
             // The HTTP/2 encoder will be used when a protocol violation error occurs after upgrading to HTTP/2
             // that is directly written by 'fail()'.
             encoder = connectionHandler.getOrCreateResponseEncoder(connectionHandlerCtx);
+            webSocketUpgradeContext = WebSocketUpgradeContext.noop();
 
             // Generate the initial Http2Settings frame,
             // so that the next handler knows the protocol upgrade occurred as well.
