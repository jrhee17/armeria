--- conflicted
+++ resolved
@@ -29,7 +29,6 @@
 
 import com.linecorp.armeria.common.ClosedSessionException;
 import com.linecorp.armeria.common.ContentTooLargeException;
-import com.linecorp.armeria.common.ExchangeType;
 import com.linecorp.armeria.common.HttpData;
 import com.linecorp.armeria.common.HttpMethod;
 import com.linecorp.armeria.common.HttpRequestWriter;
@@ -256,16 +255,13 @@
                             final ServiceConfig serviceConfig = routingCtx.result().value();
                             if (serviceConfig.service().as(WebSocketService.class) != null &&
                                 isHttp1WebSocketUpgradeRequest(headers)) {
-                                final StreamingDecodedHttpRequest request =
-                                        new StreamingDecodedHttpRequest(eventLoop, id, 1, headers, keepAlive,
-                                                                        inboundTrafficController,
-                                                                        serviceConfig.maxRequestLength(),
-                                                                        routingCtx,
-                                                                        ExchangeType.BIDI_STREAMING);
-                                this.req = request;
+                                this.req = req = DecodedHttpRequest.of(false, eventLoop, id, 1, headers,
+                                                                       keepAlive, inboundTrafficController,
+                                                                       routingCtx);
+                                assert req instanceof StreamingDecodedHttpRequest;
                                 webSocketUpgradeContext.setLastWebSocketUpgradeRequestId(id);
-                                WebSocketUtil.setWebSocketInboundStream(ctx.channel(), request);
-                                ctx.fireChannelRead(request);
+                                WebSocketUtil.setWebSocketInboundStream(ctx.channel(), (HttpRequestWriter) req);
+                                ctx.fireChannelRead(req);
                                 return;
                             }
                         } catch (Throwable cause) {
@@ -342,20 +338,12 @@
                         if (!trailingHeaders.isEmpty()) {
                             decodedReq.write(ArmeriaHttpUtil.toArmeria(trailingHeaders));
                         }
-
-<<<<<<< HEAD
                         decodedReq.close();
-                        if (decodedReq.isAggregated()) {
+                        if (decodedReq.needsAggregation()) {
                             // An aggregated request is now ready to be fired.
                             ctx.fireChannelRead(decodedReq);
                         }
                         this.req = null;
-=======
-                    decodedReq.close();
-                    if (decodedReq.needsAggregation()) {
-                        // An aggregated request is now ready to be fired.
-                        ctx.fireChannelRead(decodedReq);
->>>>>>> 34009bf3
                     }
                 }
             }
