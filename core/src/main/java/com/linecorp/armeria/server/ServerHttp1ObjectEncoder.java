/*
 * Copyright 2020 LINE Corporation
 *
 * LINE Corporation licenses this file to you under the Apache License,
 * version 2.0 (the "License"); you may not use this file except in compliance
 * with the License. You may obtain a copy of the License at:
 *
 *   https://www.apache.org/licenses/LICENSE-2.0
 *
 * Unless required by applicable law or agreed to in writing, software
 * distributed under the License is distributed on an "AS IS" BASIS, WITHOUT
 * WARRANTIES OR CONDITIONS OF ANY KIND, either express or implied. See the
 * License for the specific language governing permissions and limitations
 * under the License.
 */

package com.linecorp.armeria.server;

import static com.linecorp.armeria.internal.common.websocket.WebSocketUtil.isHttp1WebSocketUpgradeResponse;

import com.linecorp.armeria.common.Http1HeaderNaming;
import com.linecorp.armeria.common.HttpHeaderNames;
import com.linecorp.armeria.common.HttpHeaders;
import com.linecorp.armeria.common.HttpStatus;
import com.linecorp.armeria.common.RequestHeaders;
import com.linecorp.armeria.common.ResponseHeaders;
import com.linecorp.armeria.common.SessionProtocol;
import com.linecorp.armeria.common.annotation.Nullable;
import com.linecorp.armeria.internal.common.ArmeriaHttpUtil;
import com.linecorp.armeria.internal.common.Http1ObjectEncoder;
import com.linecorp.armeria.internal.common.KeepAliveHandler;
import com.linecorp.armeria.internal.common.NoopKeepAliveHandler;
import com.linecorp.armeria.internal.common.util.HttpTimestampSupplier;

import io.netty.buffer.Unpooled;
import io.netty.channel.Channel;
import io.netty.channel.ChannelFuture;
import io.netty.channel.ChannelFutureListener;
import io.netty.handler.codec.http.DefaultFullHttpResponse;
import io.netty.handler.codec.http.DefaultHttpResponse;
import io.netty.handler.codec.http.HttpHeaderValues;
import io.netty.handler.codec.http.HttpMessage;
import io.netty.handler.codec.http.HttpResponse;
import io.netty.handler.codec.http.HttpResponseStatus;
import io.netty.handler.codec.http.HttpUtil;
import io.netty.handler.codec.http.HttpVersion;

final class ServerHttp1ObjectEncoder extends Http1ObjectEncoder implements ServerHttpObjectEncoder {

    private final KeepAliveHandler keepAliveHandler;
    private final boolean enableServerHeader;
    private final boolean enableDateHeader;
    private final Http1HeaderNaming http1HeaderNaming;
    private final WebSocketUpgradeContext webSocketUpgradeContext;

    private boolean shouldSendConnectionCloseHeader;
    private boolean sentConnectionCloseHeader;

    private int lastResponseHeadersId;

    ServerHttp1ObjectEncoder(Channel ch, SessionProtocol protocol, KeepAliveHandler keepAliveHandler,
                             boolean isWebSocketServiceEnabled, boolean enableDateHeader,
                             boolean enableServerHeader, Http1HeaderNaming http1HeaderNaming) {
        super(ch, protocol);
        assert keepAliveHandler instanceof Http1ServerKeepAliveHandler ||
               keepAliveHandler instanceof NoopKeepAliveHandler;
        this.keepAliveHandler = keepAliveHandler;
        webSocketUpgradeContext = isWebSocketServiceEnabled ? new DefaultWebSocketUpgradeContext()
                                                            : WebSocketUpgradeContext.noop();
        this.enableServerHeader = enableServerHeader;
        this.enableDateHeader = enableDateHeader;
        this.http1HeaderNaming = http1HeaderNaming;
    }

    @Override
    public KeepAliveHandler keepAliveHandler() {
        return keepAliveHandler;
    }

    WebSocketUpgradeContext webSocketUpgradeContext() {
        return webSocketUpgradeContext;
    }

    void initiateConnectionShutdown() {
        shouldSendConnectionCloseHeader = true;
    }

    @Override
    public ChannelFuture doWriteHeaders(int id, int streamId, ResponseHeaders headers, boolean endStream,
                                        boolean isTrailersEmpty) {
        if (!isWritable(id)) {
            return newClosedSessionFuture();
        }

        if (webSocketUpgradeContext.lastWebSocketUpgradeRequestId() == id) {
            if (isHttp1WebSocketUpgradeResponse(headers)) {
                webSocketUpgradeContext.setWebSocketEstablished(true);
                return handleWebSocketUpgradeResponse(id, headers);
            }
            webSocketUpgradeContext.setWebSocketEstablished(false);
        }

        final HttpResponse converted = convertHeaders(headers, endStream, isTrailersEmpty);
        if (headers.status().isInformational()) {
            return write(id, converted, false);
        }
        lastResponseHeadersId = id;

        if (shouldSendConnectionCloseHeader || keepAliveHandler.needToCloseConnection()) {
            converted.headers().set(HttpHeaderNames.CONNECTION, HttpHeaderValues.CLOSE);
            sentConnectionCloseHeader = true;
        }
        return writeNonInformationalHeaders(id, converted, endStream, channel().newPromise());
    }

    private ChannelFuture handleWebSocketUpgradeResponse(int id, ResponseHeaders headers) {
        final HttpResponse res = new DefaultHttpResponse(
                HttpVersion.HTTP_1_1, HttpResponseStatus.SWITCHING_PROTOCOLS, false);
        convertHeaders(headers, res.headers(), false /* To remove Content-Length header */);
        lastResponseHeadersId = id;
        return write(id, res, false);
    }

    private HttpResponse convertHeaders(ResponseHeaders headers, boolean endStream, boolean isTrailersEmpty) {
        final int statusCode = headers.status().code();
        final HttpResponseStatus nettyStatus = HttpResponseStatus.valueOf(statusCode);

        if (headers.status().isInformational()) {
            final HttpResponse res = new DefaultFullHttpResponse(
                    HttpVersion.HTTP_1_1, nettyStatus, Unpooled.EMPTY_BUFFER, false);
            ArmeriaHttpUtil.toNettyHttp1ServerHeaders(headers, res.headers(), http1HeaderNaming);
<<<<<<< HEAD
            return res;
        }

        if (!endStream) {
            final HttpResponse res = new DefaultHttpResponse(HttpVersion.HTTP_1_1, nettyStatus, false);
            convertHeaders(headers, res.headers(), isTrailersEmpty);
            maybeSetTransferEncoding(res);
            return res;
=======
        } else if (endStream) {
            res = new DefaultFullHttpResponse(HttpVersion.HTTP_1_1, nettyStatus, Unpooled.EMPTY_BUFFER, false);
            final io.netty.handler.codec.http.HttpHeaders outHeaders = res.headers();
            convertHeaders(headers, outHeaders, isTrailersEmpty);

            if (HttpStatus.isContentAlwaysEmpty(statusCode)) {
                maybeRemoveContentLength(statusCode, outHeaders);
            } else if (!headers.contains(HttpHeaderNames.CONTENT_LENGTH)) {
                // NB: Set the 'content-length' only when not set rather than always setting to 0.
                //     It's because a response to a HEAD request can have empty content while having
                //     non-zero 'content-length' header.
                //     However, this also opens the possibility of sending a non-zero 'content-length'
                //     header even when it really has to be zero. e.g. a response to a non-HEAD request
                outHeaders.setInt(HttpHeaderNames.CONTENT_LENGTH, 0);
            }
        } else {
            res = new DefaultHttpResponse(HttpVersion.HTTP_1_1, nettyStatus, false);
            convertHeaders(headers, res.headers(), isTrailersEmpty);
            maybeSetTransferEncoding(res, statusCode);
>>>>>>> 34009bf3
        }

        final HttpResponse res =
                new DefaultFullHttpResponse(HttpVersion.HTTP_1_1, nettyStatus, Unpooled.EMPTY_BUFFER, false);
        final io.netty.handler.codec.http.HttpHeaders outHeaders = res.headers();
        convertHeaders(headers, outHeaders, isTrailersEmpty);

        if (HttpStatus.isContentAlwaysEmpty(statusCode)) {
            if (statusCode == 304) {
                // 304 response can have the "content-length" header when it is a response to a conditional
                // GET request. See https://datatracker.ietf.org/doc/html/rfc7230#section-3.3.2
            } else {
                outHeaders.remove(HttpHeaderNames.CONTENT_LENGTH);
            }
        } else if (!headers.contains(HttpHeaderNames.CONTENT_LENGTH)) {
            // NB: Set the 'content-length' only when not set rather than always setting to 0.
            //     It's because a response to a HEAD request can have empty content while having
            //     non-zero 'content-length' header.
            //     However, this also opens the possibility of sending a non-zero 'content-length'
            //     header even when it really has to be zero. e.g. a response to a non-HEAD request
            outHeaders.setInt(HttpHeaderNames.CONTENT_LENGTH, 0);
        }
        return res;
    }

    private void convertHeaders(HttpHeaders inHeaders, io.netty.handler.codec.http.HttpHeaders outHeaders,
                                boolean isTrailersEmpty) {
        ArmeriaHttpUtil.toNettyHttp1ServerHeaders(inHeaders, outHeaders, http1HeaderNaming);

        if (!isTrailersEmpty && outHeaders.contains(HttpHeaderNames.CONTENT_LENGTH)) {
            // We don't apply chunked encoding when the content-length header is set, which would
            // prevent the trailers from being sent so we go ahead and remove content-length to
            // force chunked encoding.
            outHeaders.remove(HttpHeaderNames.CONTENT_LENGTH);
        }

        if (enableServerHeader && !outHeaders.contains(HttpHeaderNames.SERVER)) {
            outHeaders.add(HttpHeaderNames.SERVER, ArmeriaHttpUtil.SERVER_HEADER);
        }

        if (enableDateHeader && !outHeaders.contains(HttpHeaderNames.DATE)) {
            outHeaders.add(HttpHeaderNames.DATE, HttpTimestampSupplier.currentTime());
        }
    }

    private static void maybeRemoveContentLength(int statusCode,
                                                 io.netty.handler.codec.http.HttpHeaders outHeaders) {
        if (statusCode == 304) {
            // 304 response can have the "content-length" header when it is a response to a conditional
            // GET request. See https://datatracker.ietf.org/doc/html/rfc7230#section-3.3.2
        } else {
            outHeaders.remove(HttpHeaderNames.CONTENT_LENGTH);
        }
    }

    private static void maybeSetTransferEncoding(HttpMessage out, int statusCode) {
        final io.netty.handler.codec.http.HttpHeaders outHeaders = out.headers();
        if (HttpStatus.isContentAlwaysEmpty(statusCode)) {
            maybeRemoveContentLength(statusCode, outHeaders);
        } else {
            final long contentLength = HttpUtil.getContentLength(out, -1L);
            if (contentLength < 0) {
                // Use chunked encoding.
                outHeaders.set(HttpHeaderNames.TRANSFER_ENCODING, HttpHeaderValues.CHUNKED);
                outHeaders.remove(HttpHeaderNames.CONTENT_LENGTH);
            }
        }
    }

    @Override
    protected void convertTrailers(HttpHeaders inputHeaders,
                                   io.netty.handler.codec.http.HttpHeaders outputHeaders) {
        ArmeriaHttpUtil.toNettyHttp1ServerTrailers(inputHeaders, outputHeaders, http1HeaderNaming);
    }

    @Override
    protected boolean isPing(int id) {
        return false;
    }

    boolean isSentConnectionCloseHeader() {
        return sentConnectionCloseHeader;
    }

    @Override
    public boolean isResponseHeadersSent(int id, int streamId) {
        return id <= lastResponseHeadersId;
    }

    @Override
    public ChannelFuture writeErrorResponse(int id, int streamId,
                                            ServiceConfig serviceConfig,
                                            RequestHeaders headers,
                                            HttpStatus status,
                                            @Nullable String message,
                                            @Nullable Throwable cause) {

        // Destroy keepAlive handler before writing headers so that ServerHttp1ObjectEncoder sets
        // "Connection: close" to the response headers
        keepAliveHandler().destroy();

        final ChannelFuture future = ServerHttpObjectEncoder.super.writeErrorResponse(
                id, streamId, serviceConfig, headers, status, message, cause);
        // Update the closed ID to prevent the HttpResponseSubscriber from
        // writing additional headers or messages.
        updateClosedId(id);

        return future.addListener(ChannelFutureListener.CLOSE);
    }

    interface WebSocketUpgradeContext {

        static WebSocketUpgradeContext noop() {
            return NoopWebSocketUpgradeContext.INSTANCE;
        }

        void setLastWebSocketUpgradeRequestId(int id);

        int lastWebSocketUpgradeRequestId();

        void setWebSocketEstablished(boolean success);

        boolean webSocketEstablished();

        void setWebSocketUpgradeListener(WebSocketUpgradeListener listener);
    }

    @FunctionalInterface
    interface WebSocketUpgradeListener {
        void upgraded(boolean success);
    }

    static final class DefaultWebSocketUpgradeContext implements WebSocketUpgradeContext {

        private int lastWebSocketUpgradeRequestId = -1;

        private boolean webSocketEstablished;
        @SuppressWarnings("NotNullFieldNotInitialized")
        private WebSocketUpgradeListener listener;

        @Override
        public void setLastWebSocketUpgradeRequestId(int id) {
            lastWebSocketUpgradeRequestId = id;
        }

        @Override
        public int lastWebSocketUpgradeRequestId() {
            return lastWebSocketUpgradeRequestId;
        }

        @Override
        public void setWebSocketEstablished(boolean success) {
            webSocketEstablished = success;
            if (!success) {
                lastWebSocketUpgradeRequestId = -1; // reset
            }
            listener.upgraded(success);
        }

        @Override
        public boolean webSocketEstablished() {
            return webSocketEstablished;
        }

        @Override
        public void setWebSocketUpgradeListener(WebSocketUpgradeListener listener) {
            this.listener = listener;
        }
    }

    private enum NoopWebSocketUpgradeContext implements WebSocketUpgradeContext {

        INSTANCE;

        @Override
        public void setLastWebSocketUpgradeRequestId(int id) {}

        @Override
        public int lastWebSocketUpgradeRequestId() {
            return -1;
        }

        @Override
        public void setWebSocketEstablished(boolean success) {}

        @Override
        public boolean webSocketEstablished() {
            return false;
        }

        @Override
        public void setWebSocketUpgradeListener(WebSocketUpgradeListener listener) {}
    }
}<|MERGE_RESOLUTION|>--- conflicted
+++ resolved
@@ -129,36 +129,14 @@
             final HttpResponse res = new DefaultFullHttpResponse(
                     HttpVersion.HTTP_1_1, nettyStatus, Unpooled.EMPTY_BUFFER, false);
             ArmeriaHttpUtil.toNettyHttp1ServerHeaders(headers, res.headers(), http1HeaderNaming);
-<<<<<<< HEAD
             return res;
         }
 
         if (!endStream) {
             final HttpResponse res = new DefaultHttpResponse(HttpVersion.HTTP_1_1, nettyStatus, false);
             convertHeaders(headers, res.headers(), isTrailersEmpty);
-            maybeSetTransferEncoding(res);
+            maybeSetTransferEncoding(res, statusCode);
             return res;
-=======
-        } else if (endStream) {
-            res = new DefaultFullHttpResponse(HttpVersion.HTTP_1_1, nettyStatus, Unpooled.EMPTY_BUFFER, false);
-            final io.netty.handler.codec.http.HttpHeaders outHeaders = res.headers();
-            convertHeaders(headers, outHeaders, isTrailersEmpty);
-
-            if (HttpStatus.isContentAlwaysEmpty(statusCode)) {
-                maybeRemoveContentLength(statusCode, outHeaders);
-            } else if (!headers.contains(HttpHeaderNames.CONTENT_LENGTH)) {
-                // NB: Set the 'content-length' only when not set rather than always setting to 0.
-                //     It's because a response to a HEAD request can have empty content while having
-                //     non-zero 'content-length' header.
-                //     However, this also opens the possibility of sending a non-zero 'content-length'
-                //     header even when it really has to be zero. e.g. a response to a non-HEAD request
-                outHeaders.setInt(HttpHeaderNames.CONTENT_LENGTH, 0);
-            }
-        } else {
-            res = new DefaultHttpResponse(HttpVersion.HTTP_1_1, nettyStatus, false);
-            convertHeaders(headers, res.headers(), isTrailersEmpty);
-            maybeSetTransferEncoding(res, statusCode);
->>>>>>> 34009bf3
         }
 
         final HttpResponse res =
@@ -167,12 +145,7 @@
         convertHeaders(headers, outHeaders, isTrailersEmpty);
 
         if (HttpStatus.isContentAlwaysEmpty(statusCode)) {
-            if (statusCode == 304) {
-                // 304 response can have the "content-length" header when it is a response to a conditional
-                // GET request. See https://datatracker.ietf.org/doc/html/rfc7230#section-3.3.2
-            } else {
-                outHeaders.remove(HttpHeaderNames.CONTENT_LENGTH);
-            }
+            maybeRemoveContentLength(statusCode, outHeaders);
         } else if (!headers.contains(HttpHeaderNames.CONTENT_LENGTH)) {
             // NB: Set the 'content-length' only when not set rather than always setting to 0.
             //     It's because a response to a HEAD request can have empty content while having
