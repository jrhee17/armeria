/*
 * Copyright 2020 LINE Corporation
 *
 * LINE Corporation licenses this file to you under the Apache License,
 * version 2.0 (the "License"); you may not use this file except in compliance
 * with the License. You may obtain a copy of the License at:
 *
 *   https://www.apache.org/licenses/LICENSE-2.0
 *
 * Unless required by applicable law or agreed to in writing, software
 * distributed under the License is distributed on an "AS IS" BASIS, WITHOUT
 * WARRANTIES OR CONDITIONS OF ANY KIND, either express or implied. See the
 * License for the specific language governing permissions and limitations
 * under the License.
 */

package com.linecorp.armeria.server;

import static com.linecorp.armeria.internal.common.websocket.WebSocketUtil.isHttp1WebSocketUpgradeResponse;

import org.slf4j.Logger;
import org.slf4j.LoggerFactory;

import com.linecorp.armeria.common.Http1HeaderNaming;
import com.linecorp.armeria.common.HttpHeaderNames;
import com.linecorp.armeria.common.HttpHeaders;
import com.linecorp.armeria.common.HttpStatus;
import com.linecorp.armeria.common.RequestHeaders;
import com.linecorp.armeria.common.ResponseHeaders;
import com.linecorp.armeria.common.SessionProtocol;
import com.linecorp.armeria.common.annotation.Nullable;
import com.linecorp.armeria.internal.common.ArmeriaHttpUtil;
import com.linecorp.armeria.internal.common.Http1ObjectEncoder;
import com.linecorp.armeria.internal.common.KeepAliveHandler;
import com.linecorp.armeria.internal.common.NoopKeepAliveHandler;
<<<<<<< HEAD
import com.linecorp.armeria.internal.common.util.HttpTimestampSupplier;
import com.linecorp.armeria.server.websocket.WebSocketService;
=======
>>>>>>> 70296b99

import io.netty.buffer.Unpooled;
import io.netty.channel.Channel;
import io.netty.channel.ChannelFuture;
import io.netty.channel.ChannelFutureListener;
import io.netty.handler.codec.http.DefaultFullHttpResponse;
import io.netty.handler.codec.http.DefaultHttpResponse;
import io.netty.handler.codec.http.HttpHeaderValues;
import io.netty.handler.codec.http.HttpMessage;
import io.netty.handler.codec.http.HttpResponse;
import io.netty.handler.codec.http.HttpResponseStatus;
import io.netty.handler.codec.http.HttpUtil;
import io.netty.handler.codec.http.HttpVersion;

final class ServerHttp1ObjectEncoder extends Http1ObjectEncoder implements ServerHttpObjectEncoder {

    private static final Logger logger = LoggerFactory.getLogger(ServerHttp1ObjectEncoder.class);

    private final KeepAliveHandler keepAliveHandler;
    private final boolean enableServerHeader;
    private final boolean enableDateHeader;
    private final Http1HeaderNaming http1HeaderNaming;
    private final WebSocketUpgradeContext webSocketUpgradeContext;

    private boolean shouldSendConnectionCloseHeader;
    private boolean sentConnectionCloseHeader;

    ServerHttp1ObjectEncoder(Channel ch, SessionProtocol protocol, KeepAliveHandler keepAliveHandler,
                             boolean hasWebSocketService, boolean enableDateHeader,
                             boolean enableServerHeader, Http1HeaderNaming http1HeaderNaming) {
        super(ch, protocol);
        assert keepAliveHandler instanceof Http1ServerKeepAliveHandler ||
               keepAliveHandler instanceof NoopKeepAliveHandler;
        this.keepAliveHandler = keepAliveHandler;
        webSocketUpgradeContext = hasWebSocketService ? new DefaultWebSocketUpgradeContext()
                                                      : WebSocketUpgradeContext.noop();
        this.enableServerHeader = enableServerHeader;
        this.enableDateHeader = enableDateHeader;
        this.http1HeaderNaming = http1HeaderNaming;
    }

    @Override
    public KeepAliveHandler keepAliveHandler() {
        return keepAliveHandler;
    }

    WebSocketUpgradeContext webSocketUpgradeContext() {
        return webSocketUpgradeContext;
    }

    void initiateConnectionShutdown() {
        shouldSendConnectionCloseHeader = true;
    }

    @Override
    public ChannelFuture doWriteHeaders(int id, int streamId, ResponseHeaders headers, boolean endStream,
                                        boolean isTrailersEmpty) {
        if (!isWritable(id)) {
            return newClosedSessionFuture();
        }

        if (webSocketUpgradeContext.lastWebSocketUpgradeRequestId() == id) {
            if (isHttp1WebSocketUpgradeResponse(headers)) {
                webSocketUpgradeContext.setWebSocketSessionEstablished(true);
                logger.trace("WebSocket session is established. id: {}, response headers: {}", id, headers);
                return handleWebSocketUpgradeResponse(id, headers);
            }
            logger.trace("Failed to establish a WebSocket session. id: {}, response headers: {}", id, headers);
            webSocketUpgradeContext.setWebSocketSessionEstablished(false);
        }

        final HttpResponse converted = convertHeaders(headers, endStream, isTrailersEmpty);
        if (headers.status().isInformational()) {
            return write(id, converted, false);
        }

        if (shouldSendConnectionCloseHeader || keepAliveHandler.needToCloseConnection()) {
            converted.headers().set(HttpHeaderNames.CONNECTION, HttpHeaderValues.CLOSE);
            sentConnectionCloseHeader = true;
        }
        return writeNonInformationalHeaders(id, converted, endStream, channel().newPromise());
    }

    private ChannelFuture handleWebSocketUpgradeResponse(int id, ResponseHeaders headers) {
        final HttpResponse res = new DefaultHttpResponse(
                HttpVersion.HTTP_1_1, HttpResponseStatus.SWITCHING_PROTOCOLS, false);
        convertHeaders(headers, res.headers(), false /* To remove Content-Length header */);
        lastResponseHeadersId = id;
        return write(id, res, false);
    }

    private HttpResponse convertHeaders(ResponseHeaders headers, boolean endStream, boolean isTrailersEmpty) {
        final int statusCode = headers.status().code();
        final HttpResponseStatus nettyStatus = HttpResponseStatus.valueOf(statusCode);

        if (headers.status().isInformational()) {
            final HttpResponse res = new DefaultFullHttpResponse(
                    HttpVersion.HTTP_1_1, nettyStatus, Unpooled.EMPTY_BUFFER, false);
            ArmeriaHttpUtil.toNettyHttp1ServerHeaders(headers, res.headers(), http1HeaderNaming);
            return res;
        }

        if (!endStream) {
            final HttpResponse res = new DefaultHttpResponse(HttpVersion.HTTP_1_1, nettyStatus, false);
            convertHeaders(headers, res.headers(), isTrailersEmpty);
            maybeSetTransferEncoding(res, statusCode);
            return res;
        }

        final HttpResponse res =
                new DefaultFullHttpResponse(HttpVersion.HTTP_1_1, nettyStatus, Unpooled.EMPTY_BUFFER, false);
        final io.netty.handler.codec.http.HttpHeaders outHeaders = res.headers();
        convertHeaders(headers, outHeaders, isTrailersEmpty);

        if (HttpStatus.isContentAlwaysEmpty(statusCode)) {
            maybeRemoveContentLength(statusCode, outHeaders);
        } else if (!headers.contains(HttpHeaderNames.CONTENT_LENGTH)) {
            // NB: Set the 'content-length' only when not set rather than always setting to 0.
            //     It's because a response to a HEAD request can have empty content while having
            //     non-zero 'content-length' header.
            //     However, this also opens the possibility of sending a non-zero 'content-length'
            //     header even when it really has to be zero. e.g. a response to a non-HEAD request
            outHeaders.setInt(HttpHeaderNames.CONTENT_LENGTH, 0);
        }
        return res;
    }

    private void convertHeaders(HttpHeaders inHeaders, io.netty.handler.codec.http.HttpHeaders outHeaders,
                                boolean isTrailersEmpty) {
        ArmeriaHttpUtil.toNettyHttp1ServerHeaders(inHeaders, outHeaders, http1HeaderNaming);

        if (!isTrailersEmpty && outHeaders.contains(HttpHeaderNames.CONTENT_LENGTH)) {
            // We don't apply chunked encoding when the content-length header is set, which would
            // prevent the trailers from being sent so we go ahead and remove content-length to
            // force chunked encoding.
            outHeaders.remove(HttpHeaderNames.CONTENT_LENGTH);
        }
    }

    private static void maybeRemoveContentLength(int statusCode,
                                                 io.netty.handler.codec.http.HttpHeaders outHeaders) {
        if (statusCode == 304) {
            // 304 response can have the "content-length" header when it is a response to a conditional
            // GET request. See https://datatracker.ietf.org/doc/html/rfc7230#section-3.3.2
        } else {
            outHeaders.remove(HttpHeaderNames.CONTENT_LENGTH);
        }
    }

    private static void maybeSetTransferEncoding(HttpMessage out, int statusCode) {
        final io.netty.handler.codec.http.HttpHeaders outHeaders = out.headers();
        if (HttpStatus.isContentAlwaysEmpty(statusCode)) {
            maybeRemoveContentLength(statusCode, outHeaders);
        } else {
            final long contentLength = HttpUtil.getContentLength(out, -1L);
            if (contentLength < 0) {
                // Use chunked encoding.
                outHeaders.set(HttpHeaderNames.TRANSFER_ENCODING, HttpHeaderValues.CHUNKED);
                outHeaders.remove(HttpHeaderNames.CONTENT_LENGTH);
            }
        }
    }

    @Override
    protected void convertTrailers(HttpHeaders inputHeaders,
                                   io.netty.handler.codec.http.HttpHeaders outputHeaders) {
        ArmeriaHttpUtil.toNettyHttp1ServerTrailers(inputHeaders, outputHeaders, http1HeaderNaming);
    }

    @Override
    protected boolean isPing(int id) {
        return false;
    }

    boolean isSentConnectionCloseHeader() {
        return sentConnectionCloseHeader;
    }

    @Override
    public boolean isResponseHeadersSent(int id, int streamId) {
        return id <= lastResponseHeadersId();
    }

    @Override
    public ChannelFuture writeErrorResponse(int id, int streamId,
                                            ServiceConfig serviceConfig,
                                            RequestHeaders headers,
                                            HttpStatus status,
                                            @Nullable String message,
                                            @Nullable Throwable cause) {

        // Destroy keepAlive handler before writing headers so that ServerHttp1ObjectEncoder sets
        // "Connection: close" to the response headers
        keepAliveHandler().destroy();

        final ChannelFuture future = ServerHttpObjectEncoder.super.writeErrorResponse(
                id, streamId, serviceConfig, headers, status, message, cause);
        // Update the closed ID to prevent the HttpResponseSubscriber from
        // writing additional headers or messages.
        updateClosedId(id);

        return future.addListener(ChannelFutureListener.CLOSE);
    }

    /**
     * The context that has WebSocket upgrade and session information.
     */
    interface WebSocketUpgradeContext {

        /**
         * A noop context. This is used when the server doesn't have any {@link WebSocketService}.
         */
        static WebSocketUpgradeContext noop() {
            return NoopWebSocketUpgradeContext.INSTANCE;
        }

        /**
         * Sets the ID of the request that lastly tries to establish a WebSocket session.
         * The ID will be used to find the corresponding response. If the response contains the proper
         * WebSocket upgrade response headers, the WebSocket session will be established.
         */
        void setLastWebSocketUpgradeRequestId(int id);

        /**
         * Returns the ID of the request that lastly tries to establish a WebSocket session.
         */
        int lastWebSocketUpgradeRequestId();

        /**
         * Sets whether a WebSocket session is established. This will also reset the last request ID to -1 if
         * {@code success} is {@code false}.
         */
        void setWebSocketSessionEstablished(boolean success);

        /**
         * Tells whether WebSocket session is established.
         */
        boolean webSocketSessionEstablished();

        /**
         * Sets the listener that this context notifies when a WebSocket session is established or failed.
         * The listener is {@link Http1RequestDecoder}.
         * When the upgrade fails, the {@link Http1RequestDecoder} closes the request and removes
         * the reference of the request.
         */
        void setWebSocketUpgradeListener(WebSocketUpgradeListener listener);
    }

    @FunctionalInterface
    interface WebSocketUpgradeListener {
        void upgraded(boolean success);
    }

    static final class DefaultWebSocketUpgradeContext implements WebSocketUpgradeContext {

        private int lastWebSocketUpgradeRequestId = -1;

        private boolean webSocketEstablished;
        @SuppressWarnings("NotNullFieldNotInitialized")
        private WebSocketUpgradeListener listener;

        @Override
        public void setLastWebSocketUpgradeRequestId(int id) {
            lastWebSocketUpgradeRequestId = id;
        }

        @Override
        public int lastWebSocketUpgradeRequestId() {
            return lastWebSocketUpgradeRequestId;
        }

        @Override
        public void setWebSocketSessionEstablished(boolean success) {
            webSocketEstablished = success;
            if (!success) {
                lastWebSocketUpgradeRequestId = -1; // reset
            }
            listener.upgraded(success);
        }

        @Override
        public boolean webSocketSessionEstablished() {
            return webSocketEstablished;
        }

        @Override
        public void setWebSocketUpgradeListener(WebSocketUpgradeListener listener) {
            this.listener = listener;
        }
    }

    private enum NoopWebSocketUpgradeContext implements WebSocketUpgradeContext {

        INSTANCE;

        @Override
        public void setLastWebSocketUpgradeRequestId(int id) {}

        @Override
        public int lastWebSocketUpgradeRequestId() {
            return -1;
        }

        @Override
        public void setWebSocketSessionEstablished(boolean success) {}

        @Override
        public boolean webSocketSessionEstablished() {
            return false;
        }

        @Override
        public void setWebSocketUpgradeListener(WebSocketUpgradeListener listener) {}
    }
}<|MERGE_RESOLUTION|>--- conflicted
+++ resolved
@@ -33,11 +33,7 @@
 import com.linecorp.armeria.internal.common.Http1ObjectEncoder;
 import com.linecorp.armeria.internal.common.KeepAliveHandler;
 import com.linecorp.armeria.internal.common.NoopKeepAliveHandler;
-<<<<<<< HEAD
-import com.linecorp.armeria.internal.common.util.HttpTimestampSupplier;
 import com.linecorp.armeria.server.websocket.WebSocketService;
-=======
->>>>>>> 70296b99
 
 import io.netty.buffer.Unpooled;
 import io.netty.channel.Channel;
@@ -125,7 +121,6 @@
         final HttpResponse res = new DefaultHttpResponse(
                 HttpVersion.HTTP_1_1, HttpResponseStatus.SWITCHING_PROTOCOLS, false);
         convertHeaders(headers, res.headers(), false /* To remove Content-Length header */);
-        lastResponseHeadersId = id;
         return write(id, res, false);
     }
 
