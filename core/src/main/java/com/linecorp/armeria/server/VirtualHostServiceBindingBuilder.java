/*
 * Copyright 2019 LINE Corporation
 *
 * LINE Corporation licenses this file to you under the Apache License,
 * version 2.0 (the "License"); you may not use this file except in compliance
 * with the License. You may obtain a copy of the License at:
 *
 *   https://www.apache.org/licenses/LICENSE-2.0
 *
 * Unless required by applicable law or agreed to in writing, software
 * distributed under the License is distributed on an "AS IS" BASIS, WITHOUT
 * WARRANTIES OR CONDITIONS OF ANY KIND, either express or implied. See the
 * License for the specific language governing permissions and limitations
 * under the License.
 */

package com.linecorp.armeria.server;

import static java.util.Objects.requireNonNull;

import java.nio.file.Path;
import java.time.Duration;
import java.util.Map.Entry;
import java.util.concurrent.ScheduledExecutorService;
import java.util.function.Consumer;
import java.util.function.Function;
import java.util.function.Predicate;

import com.linecorp.armeria.common.HttpMethod;
import com.linecorp.armeria.common.MediaType;
import com.linecorp.armeria.common.RequestId;
import com.linecorp.armeria.common.SuccessFunction;
import com.linecorp.armeria.common.util.BlockingTaskExecutor;
import com.linecorp.armeria.server.logging.AccessLogWriter;

import io.netty.channel.EventLoopGroup;

/**
 * A builder class for binding an {@link HttpService} fluently. This class can be instantiated through
 * {@link VirtualHostBuilder#route()}. You can also configure an {@link HttpService} using
 * {@link VirtualHostBuilder#withRoute(Consumer)}.
 *
 * <p>Call {@link #build(HttpService)} to build the {@link HttpService} and return to the
 * {@link VirtualHostBuilder}.
 *
 * <pre>{@code
 * ServerBuilder sb = Server.builder();
 * sb.virtualHost("example.com")
 *   .route()                                      // Configure the first service in "example.com".
 *   .post("/foo/bar")
 *   .consumes(JSON, PLAIN_TEXT_UTF_8)
 *   .produces(JSON_UTF_8)
 *   .requestTimeoutMillis(5000)
 *   .maxRequestLength(8192)
 *   .verboseResponses(true)
 *   .build((ctx, req) -> HttpResponse.of(OK));    // Return to the VirtualHostBuilder.
 *
 * sb.virtualHost("example2.com")                  // Configure the second service "example2.com".
 *   .withRoute(builder -> builder.path("/baz")
 *                                .methods(HttpMethod.GET, HttpMethod.POST)
 *                                .build((ctx, req) -> HttpResponse.of(OK)));
 * }</pre>
 *
 * @see ServiceBindingBuilder
 */
public final class VirtualHostServiceBindingBuilder extends AbstractServiceBindingBuilder {

    private final VirtualHostBuilder virtualHostBuilder;

    VirtualHostServiceBindingBuilder(VirtualHostBuilder virtualHostBuilder) {
        this.virtualHostBuilder = requireNonNull(virtualHostBuilder, "virtualHostBuilder");
    }

    @Override
    public VirtualHostServiceBindingBuilder path(String pathPattern) {
        return (VirtualHostServiceBindingBuilder) super.path(pathPattern);
    }

    @Override
    public VirtualHostServiceBindingBuilder pathPrefix(String prefix) {
        return (VirtualHostServiceBindingBuilder) super.pathPrefix(prefix);
    }

    @Override
    public VirtualHostServiceBindingBuilder methods(HttpMethod... methods) {
        return (VirtualHostServiceBindingBuilder) super.methods(methods);
    }

    @Override
    public VirtualHostServiceBindingBuilder methods(Iterable<HttpMethod> methods) {
        return (VirtualHostServiceBindingBuilder) super.methods(methods);
    }

    @Override
    public VirtualHostServiceBindingBuilder get(String pathPattern) {
        return (VirtualHostServiceBindingBuilder) super.get(pathPattern);
    }

    @Override
    public VirtualHostServiceBindingBuilder post(String pathPattern) {
        return (VirtualHostServiceBindingBuilder) super.post(pathPattern);
    }

    @Override
    public VirtualHostServiceBindingBuilder put(String pathPattern) {
        return (VirtualHostServiceBindingBuilder) super.put(pathPattern);
    }

    @Override
    public VirtualHostServiceBindingBuilder patch(String pathPattern) {
        return (VirtualHostServiceBindingBuilder) super.patch(pathPattern);
    }

    @Override
    public VirtualHostServiceBindingBuilder delete(String pathPattern) {
        return (VirtualHostServiceBindingBuilder) super.delete(pathPattern);
    }

    @Override
    public VirtualHostServiceBindingBuilder options(String pathPattern) {
        return (VirtualHostServiceBindingBuilder) super.options(pathPattern);
    }

    @Override
    public VirtualHostServiceBindingBuilder head(String pathPattern) {
        return (VirtualHostServiceBindingBuilder) super.head(pathPattern);
    }

    @Override
    public VirtualHostServiceBindingBuilder trace(String pathPattern) {
        return (VirtualHostServiceBindingBuilder) super.trace(pathPattern);
    }

    @Override
    public VirtualHostServiceBindingBuilder connect(String pathPattern) {
        return (VirtualHostServiceBindingBuilder) super.connect(pathPattern);
    }

    @Override
    public VirtualHostServiceBindingBuilder consumes(MediaType... consumeTypes) {
        return (VirtualHostServiceBindingBuilder) super.consumes(consumeTypes);
    }

    @Override
    public VirtualHostServiceBindingBuilder consumes(Iterable<MediaType> consumeTypes) {
        return (VirtualHostServiceBindingBuilder) super.consumes(consumeTypes);
    }

    @Override
    public VirtualHostServiceBindingBuilder produces(MediaType... produceTypes) {
        return (VirtualHostServiceBindingBuilder) super.produces(produceTypes);
    }

    @Override
    public VirtualHostServiceBindingBuilder produces(Iterable<MediaType> produceTypes) {
        return (VirtualHostServiceBindingBuilder) super.produces(produceTypes);
    }

    @Override
    public VirtualHostServiceBindingBuilder matchesParams(String... paramPredicates) {
        return (VirtualHostServiceBindingBuilder) super.matchesParams(paramPredicates);
    }

    @Override
    public VirtualHostServiceBindingBuilder matchesParams(Iterable<String> paramPredicates) {
        return (VirtualHostServiceBindingBuilder) super.matchesParams(paramPredicates);
    }

    @Override
    public VirtualHostServiceBindingBuilder matchesParams(String paramName,
                                                          Predicate<? super String> valuePredicate) {
        return (VirtualHostServiceBindingBuilder) super.matchesParams(paramName, valuePredicate);
    }

    @Override
    public VirtualHostServiceBindingBuilder matchesHeaders(String... headerPredicates) {
        return (VirtualHostServiceBindingBuilder) super.matchesHeaders(headerPredicates);
    }

    @Override
    public VirtualHostServiceBindingBuilder matchesHeaders(Iterable<String> headerPredicates) {
        return (VirtualHostServiceBindingBuilder) super.matchesHeaders(headerPredicates);
    }

    @Override
    public VirtualHostServiceBindingBuilder matchesHeaders(CharSequence headerName,
                                                           Predicate<? super String> valuePredicate) {
        return (VirtualHostServiceBindingBuilder) super.matchesHeaders(headerName, valuePredicate);
    }

    @Override
    public VirtualHostServiceBindingBuilder addRoute(Route route) {
        return (VirtualHostServiceBindingBuilder) super.addRoute(route);
    }

    @Override
    public VirtualHostServiceBindingBuilder exclude(String pathPattern) {
        return (VirtualHostServiceBindingBuilder) super.exclude(pathPattern);
    }

    @Override
    public VirtualHostServiceBindingBuilder exclude(Route excludedRoute) {
        return (VirtualHostServiceBindingBuilder) super.exclude(excludedRoute);
    }

    @Override
    public VirtualHostServiceBindingBuilder defaultServiceName(String defaultServiceName) {
        return (VirtualHostServiceBindingBuilder) super.defaultServiceName(defaultServiceName);
    }

    @Override
    public VirtualHostServiceBindingBuilder defaultServiceNaming(ServiceNaming defaultServiceNaming) {
        return (VirtualHostServiceBindingBuilder) super.defaultServiceNaming(defaultServiceNaming);
    }

    @Override
    public VirtualHostServiceBindingBuilder defaultLogName(String defaultLogName) {
        return (VirtualHostServiceBindingBuilder) super.defaultLogName(defaultLogName);
    }

    @Override
    public VirtualHostServiceBindingBuilder requestTimeout(Duration requestTimeout) {
        return (VirtualHostServiceBindingBuilder) super.requestTimeout(requestTimeout);
    }

    @Override
    public VirtualHostServiceBindingBuilder requestTimeoutMillis(long requestTimeoutMillis) {
        return (VirtualHostServiceBindingBuilder) super.requestTimeoutMillis(requestTimeoutMillis);
    }

    @Override
    public VirtualHostServiceBindingBuilder maxRequestLength(long maxRequestLength) {
        return (VirtualHostServiceBindingBuilder) super.maxRequestLength(maxRequestLength);
    }

    @Override
    public VirtualHostServiceBindingBuilder verboseResponses(boolean verboseResponses) {
        return (VirtualHostServiceBindingBuilder) super.verboseResponses(verboseResponses);
    }

    @Override
    public VirtualHostServiceBindingBuilder accessLogFormat(String accessLogFormat) {
        return (VirtualHostServiceBindingBuilder) super.accessLogFormat(accessLogFormat);
    }

    @Override
    public VirtualHostServiceBindingBuilder accessLogWriter(AccessLogWriter accessLogWriter,
                                                            boolean shutdownOnStop) {
        return (VirtualHostServiceBindingBuilder) super.accessLogWriter(accessLogWriter, shutdownOnStop);
    }

    @Override
    public VirtualHostServiceBindingBuilder decorator(
            DecoratingHttpServiceFunction decoratingHttpServiceFunction) {
        return (VirtualHostServiceBindingBuilder) super.decorator(decoratingHttpServiceFunction);
    }

    @Override
    public VirtualHostServiceBindingBuilder decorator(
            Function<? super HttpService, ? extends HttpService> decorator) {
        return (VirtualHostServiceBindingBuilder) super.decorator(decorator);
    }

    @Override
    @SafeVarargs
    public final VirtualHostServiceBindingBuilder decorators(
            Function<? super HttpService, ? extends HttpService>... decorators) {
        return (VirtualHostServiceBindingBuilder) super.decorators(decorators);
    }

    @Override
    public VirtualHostServiceBindingBuilder decorators(
            Iterable<? extends Function<? super HttpService, ? extends HttpService>> decorators) {
        return (VirtualHostServiceBindingBuilder) super.decorators(decorators);
    }

    @Override
    public VirtualHostServiceBindingBuilder blockingTaskExecutor(
            ScheduledExecutorService blockingTaskExecutor,
            boolean shutdownOnStop) {
        return (VirtualHostServiceBindingBuilder) super.blockingTaskExecutor(blockingTaskExecutor,
                                                                             shutdownOnStop);
    }

    @Override
    public VirtualHostServiceBindingBuilder blockingTaskExecutor(
            BlockingTaskExecutor blockingTaskExecutor,
            boolean shutdownOnStop) {
        return (VirtualHostServiceBindingBuilder) super.blockingTaskExecutor(blockingTaskExecutor,
                                                                             shutdownOnStop);
    }

    @Override
    public VirtualHostServiceBindingBuilder blockingTaskExecutor(int numThreads) {
        return (VirtualHostServiceBindingBuilder) super.blockingTaskExecutor(numThreads);
    }

    @Override
    public VirtualHostServiceBindingBuilder successFunction(SuccessFunction successFunction) {
        return (VirtualHostServiceBindingBuilder) super.successFunction(successFunction);
    }

    @Override
    public VirtualHostServiceBindingBuilder requestAutoAbortDelay(Duration delay) {
        return (VirtualHostServiceBindingBuilder) super.requestAutoAbortDelay(delay);
    }

    @Override
    public VirtualHostServiceBindingBuilder requestAutoAbortDelayMillis(long delayMillis) {
        return (VirtualHostServiceBindingBuilder) super.requestAutoAbortDelayMillis(delayMillis);
    }

    @Override
    public VirtualHostServiceBindingBuilder multipartUploadsLocation(Path multipartUploadsLocation) {
        return (VirtualHostServiceBindingBuilder) super.multipartUploadsLocation(multipartUploadsLocation);
    }

    @Override
<<<<<<< HEAD
    public VirtualHostServiceBindingBuilder serviceWorkerGroup(EventLoopGroup serviceWorkerGroup,
                                                               boolean shutdownOnStop) {
        return (VirtualHostServiceBindingBuilder) super.serviceWorkerGroup(serviceWorkerGroup, shutdownOnStop);
    }

    @Override
    public VirtualHostServiceBindingBuilder serviceWorkerGroup(int numThreads) {
        return (VirtualHostServiceBindingBuilder) super.serviceWorkerGroup(numThreads);
=======
    public VirtualHostServiceBindingBuilder requestIdGenerator(
            Function<? super RoutingContext, ? extends RequestId> requestIdGenerator) {
        return (VirtualHostServiceBindingBuilder) super.requestIdGenerator(requestIdGenerator);
    }

    @Override
    public VirtualHostServiceBindingBuilder addHeader(CharSequence name, Object value) {
        return (VirtualHostServiceBindingBuilder) super.addHeader(name, value);
    }

    @Override
    public VirtualHostServiceBindingBuilder addHeaders(
            Iterable<? extends Entry<? extends CharSequence, ?>> defaultHeaders) {
        return (VirtualHostServiceBindingBuilder) super.addHeaders(defaultHeaders);
    }

    @Override
    public VirtualHostServiceBindingBuilder setHeader(CharSequence name, Object value) {
        return (VirtualHostServiceBindingBuilder) super.setHeader(name, value);
    }

    @Override
    public VirtualHostServiceBindingBuilder setHeaders(
            Iterable<? extends Entry<? extends CharSequence, ?>> defaultHeaders) {
        return (VirtualHostServiceBindingBuilder) super.setHeaders(defaultHeaders);
    }

    @Override
    public VirtualHostServiceBindingBuilder errorHandler(ServiceErrorHandler serviceErrorHandler) {
        return (VirtualHostServiceBindingBuilder) super.errorHandler(serviceErrorHandler);
>>>>>>> 1c93feef
    }

    /**
     * Sets the {@link HttpService} and returns the {@link VirtualHostBuilder} that this
     * {@link VirtualHostServiceBindingBuilder} was created from.
     *
     * @throws IllegalStateException if the path that the {@link HttpService} will be bound to is not specified
     */
    public VirtualHostBuilder build(HttpService service) {
        build0(service);
        return virtualHostBuilder;
    }

    @Override
    void serviceConfigBuilder(ServiceConfigBuilder serviceConfigBuilder) {
        virtualHostBuilder.addServiceConfigSetters(serviceConfigBuilder);
    }
}<|MERGE_RESOLUTION|>--- conflicted
+++ resolved
@@ -316,7 +316,6 @@
     }
 
     @Override
-<<<<<<< HEAD
     public VirtualHostServiceBindingBuilder serviceWorkerGroup(EventLoopGroup serviceWorkerGroup,
                                                                boolean shutdownOnStop) {
         return (VirtualHostServiceBindingBuilder) super.serviceWorkerGroup(serviceWorkerGroup, shutdownOnStop);
@@ -325,7 +324,9 @@
     @Override
     public VirtualHostServiceBindingBuilder serviceWorkerGroup(int numThreads) {
         return (VirtualHostServiceBindingBuilder) super.serviceWorkerGroup(numThreads);
-=======
+    }
+
+    @Override
     public VirtualHostServiceBindingBuilder requestIdGenerator(
             Function<? super RoutingContext, ? extends RequestId> requestIdGenerator) {
         return (VirtualHostServiceBindingBuilder) super.requestIdGenerator(requestIdGenerator);
@@ -356,7 +357,6 @@
     @Override
     public VirtualHostServiceBindingBuilder errorHandler(ServiceErrorHandler serviceErrorHandler) {
         return (VirtualHostServiceBindingBuilder) super.errorHandler(serviceErrorHandler);
->>>>>>> 1c93feef
     }
 
     /**
