/*
 * Copyright 2019 LINE Corporation
 *
 * LINE Corporation licenses this file to you under the Apache License,
 * version 2.0 (the "License"); you may not use this file except in compliance
 * with the License. You may obtain a copy of the License at:
 *
 *   https://www.apache.org/licenses/LICENSE-2.0
 *
 * Unless required by applicable law or agreed to in writing, software
 * distributed under the License is distributed on an "AS IS" BASIS, WITHOUT
 * WARRANTIES OR CONDITIONS OF ANY KIND, either express or implied. See the
 * License for the specific language governing permissions and limitations
 * under the License.
 */

package com.linecorp.armeria.server;

import static com.google.common.base.Preconditions.checkArgument;
import static com.google.common.base.Preconditions.checkState;
import static com.google.common.collect.ImmutableList.toImmutableList;
import static com.linecorp.armeria.server.ServerSslContextUtil.buildSslContext;
import static com.linecorp.armeria.server.ServerSslContextUtil.validateSslContext;
import static com.linecorp.armeria.server.ServiceConfig.validateMaxRequestLength;
import static com.linecorp.armeria.server.ServiceConfig.validateRequestTimeoutMillis;
import static com.linecorp.armeria.server.VirtualHost.HOSTNAME_WITH_NO_PORT_PATTERN;
import static com.linecorp.armeria.server.VirtualHost.ensureHostnamePatternMatchesDefaultHostname;
import static com.linecorp.armeria.server.VirtualHost.normalizeDefaultHostname;
import static com.linecorp.armeria.server.VirtualHost.normalizeHostnamePattern;
import static io.netty.handler.codec.http2.Http2Headers.PseudoHeaderName.isPseudoHeader;
import static java.util.Objects.requireNonNull;

import java.io.ByteArrayInputStream;
import java.io.File;
import java.io.IOError;
import java.io.IOException;
import java.io.InputStream;
import java.nio.file.Path;
import java.security.PrivateKey;
import java.security.cert.CertificateException;
import java.security.cert.X509Certificate;
import java.time.Duration;
import java.util.ArrayList;
import java.util.LinkedList;
import java.util.List;
import java.util.Map.Entry;
import java.util.concurrent.ScheduledExecutorService;
import java.util.function.Consumer;
import java.util.function.Function;
import java.util.function.Supplier;
import java.util.stream.Stream;

import javax.net.ssl.KeyManagerFactory;

import org.slf4j.Logger;
import org.slf4j.LoggerFactory;

import com.google.common.annotations.VisibleForTesting;
import com.google.common.collect.ImmutableList;
import com.google.common.collect.ImmutableSet;
import com.google.common.io.ByteStreams;
import com.google.common.net.HostAndPort;

import com.linecorp.armeria.common.CommonPools;
import com.linecorp.armeria.common.DependencyInjector;
import com.linecorp.armeria.common.Flags;
import com.linecorp.armeria.common.HttpHeaderNames;
import com.linecorp.armeria.common.HttpHeaders;
import com.linecorp.armeria.common.HttpHeadersBuilder;
import com.linecorp.armeria.common.HttpRequest;
import com.linecorp.armeria.common.HttpResponse;
import com.linecorp.armeria.common.RequestContext;
import com.linecorp.armeria.common.RequestId;
import com.linecorp.armeria.common.ResponseHeaders;
import com.linecorp.armeria.common.SuccessFunction;
import com.linecorp.armeria.common.TlsSetters;
import com.linecorp.armeria.common.annotation.Nullable;
import com.linecorp.armeria.common.annotation.UnstableApi;
import com.linecorp.armeria.common.logging.RequestLog;
import com.linecorp.armeria.common.logging.RequestLogBuilder;
import com.linecorp.armeria.common.util.BlockingTaskExecutor;
import com.linecorp.armeria.common.util.EventLoopGroups;
import com.linecorp.armeria.common.util.SystemInfo;
import com.linecorp.armeria.internal.common.util.SelfSignedCertificate;
import com.linecorp.armeria.internal.server.RouteDecoratingService;
import com.linecorp.armeria.internal.server.RouteUtil;
import com.linecorp.armeria.internal.server.annotation.AnnotatedServiceExtensions;
import com.linecorp.armeria.server.annotation.ExceptionHandlerFunction;
import com.linecorp.armeria.server.annotation.RequestConverterFunction;
import com.linecorp.armeria.server.annotation.ResponseConverterFunction;
import com.linecorp.armeria.server.logging.AccessLogWriter;
import com.linecorp.armeria.server.logging.LoggingService;
import com.linecorp.armeria.server.metric.MetricCollectingService;

import io.netty.channel.EventLoopGroup;
import io.netty.handler.ssl.SslContext;
import io.netty.handler.ssl.SslContextBuilder;
import io.netty.util.AsciiString;
import io.netty.util.ReferenceCountUtil;

/**
 * Builds a new {@link VirtualHost}.
 *
 * <p>This class can only be instantiated through the {@link ServerBuilder#defaultVirtualHost()} or
 * {@link ServerBuilder#virtualHost(String)} method of the {@link ServerBuilder}.
 *
 * <p>Call {@link #and()} method and return to {@link ServerBuilder}.
 *
 * @see ServerBuilder
 * @see Route
 */
public final class VirtualHostBuilder implements TlsSetters, ServiceConfigsBuilder {

    private final ServerBuilder serverBuilder;
    private final boolean defaultVirtualHost;
    private final boolean portBased;
    private final List<ServiceConfigSetters> serviceConfigSetters = new ArrayList<>();
    private final List<ShutdownSupport> shutdownSupports = new ArrayList<>();
    private final HttpHeadersBuilder defaultHeaders = HttpHeaders.builder();

    @Nullable
    private String defaultHostname;
    @Nullable
    private String hostnamePattern;
    private int port = -1;
    private String baseContextPath = "/";
    @Nullable
    private Supplier<SslContextBuilder> sslContextBuilderSupplier;
    @Nullable
    private Boolean tlsSelfSigned;
    @Nullable
    private SelfSignedCertificate selfSignedCertificate;
    private final List<Consumer<? super SslContextBuilder>> tlsCustomizers = new ArrayList<>();
    @Nullable
    private Boolean tlsAllowUnsafeCiphers;
    private final LinkedList<RouteDecoratingService> routeDecoratingServices = new LinkedList<>();
    @Nullable
    private Function<? super VirtualHost, ? extends Logger> accessLoggerMapper;

    @Nullable
    private RejectedRouteHandler rejectedRouteHandler;
    @Nullable
    private ServiceNaming defaultServiceNaming;
    @Nullable
    private String defaultLogName;
    @Nullable
    private Long requestTimeoutMillis;
    @Nullable
    private Long maxRequestLength;
    @Nullable
    private Boolean verboseResponses;
    @Nullable
    private AccessLogWriter accessLogWriter;
    @Nullable
    private AnnotatedServiceExtensions annotatedServiceExtensions;
    @Nullable
    private BlockingTaskExecutor blockingTaskExecutor;
    @Nullable
    private SuccessFunction successFunction;
    @Nullable
    private Long requestAutoAbortDelayMillis;
    @Nullable
    private Path multipartUploadsLocation;
    @Nullable
    private EventLoopGroup serviceWorkerGroup;
    @Nullable
    private Function<? super RoutingContext, ? extends RequestId> requestIdGenerator;
    @Nullable
    private ServiceErrorHandler errorHandler;
    private final VirtualHostContextPathServicesBuilder servicesBuilder =
            new VirtualHostContextPathServicesBuilder(this, this, ImmutableSet.of("/"));

    /**
     * Creates a new {@link VirtualHostBuilder}.
     *
     * @param serverBuilder the parent {@link ServerBuilder} to be returned by {@link #and()}
     * @param defaultVirtualHost tells whether this builder is the default virtual host builder or not
     */
    VirtualHostBuilder(ServerBuilder serverBuilder, boolean defaultVirtualHost) {
        this.serverBuilder = requireNonNull(serverBuilder, "serverBuilder");
        this.defaultVirtualHost = defaultVirtualHost;
        portBased = false;
    }

    /**
     * Creates a new {@link VirtualHostBuilder}.
     *
     * @param serverBuilder the parent {@link ServerBuilder} to be returned by {@link #and()}
     * @param port the port that this virtual host binds to
     */
    VirtualHostBuilder(ServerBuilder serverBuilder, int port) {
        this.serverBuilder = requireNonNull(serverBuilder, "serverBuilder");
        this.port = port;
        portBased = true;
        defaultVirtualHost = true;
    }

    /**
     * Returns the parent {@link ServerBuilder}.
     *
     * @return serverBuilder the parent {@link ServerBuilder}.
     */
    public ServerBuilder and() {
        return serverBuilder;
    }

    /**
     * Sets the default hostname of this {@link VirtualHost}.
     */
    public VirtualHostBuilder defaultHostname(String defaultHostname) {
        this.defaultHostname = normalizeDefaultHostname(defaultHostname);
        return this;
    }

    /**
     * Sets the base context path for this {@link VirtualHost}.
     * Services and decorators added to this {@link VirtualHost} will
     * be prefixed by the specified {@code baseContextPath}.
     */
    public VirtualHostBuilder baseContextPath(String baseContextPath) {
        this.baseContextPath = RouteUtil.ensureAbsolutePath(baseContextPath, "baseContextPath");
        return this;
    }

    /**
     * Sets the hostname pattern of this {@link VirtualHost}.
     * If the hostname pattern contains a port number such {@code *.example.com:8080}, the returned virtual host
     * will be bound to the {@code 8080} port. Otherwise, the virtual host will allow all active ports.
     *
     * @throws UnsupportedOperationException if this is the default {@link VirtualHostBuilder}
     */
    public VirtualHostBuilder hostnamePattern(String hostnamePattern) {
        if (defaultVirtualHost) {
            throw new UnsupportedOperationException(
                    "Cannot set hostnamePattern for the default virtual host builder");
        }

        checkArgument(!hostnamePattern.isEmpty(), "hostnamePattern is empty.");

        final HostAndPort hostAndPort = HostAndPort.fromString(hostnamePattern);
        if (hostAndPort.hasPort()) {
            port = hostAndPort.getPort();
            checkArgument(port >= 1 && port <= 65535, "port: %s (expected: 1-65535)", port);
            hostnamePattern = hostAndPort.getHost();
        }

        final boolean validHostnamePattern;
        if (hostnamePattern.charAt(0) == '*') {
            validHostnamePattern =
                    hostnamePattern.length() >= 3 &&
                    hostnamePattern.charAt(1) == '.' &&
                    HOSTNAME_WITH_NO_PORT_PATTERN.matcher(hostnamePattern.substring(2)).matches();
        } else {
            validHostnamePattern = HOSTNAME_WITH_NO_PORT_PATTERN.matcher(hostnamePattern).matches();
        }

        checkArgument(validHostnamePattern,
                      "hostnamePattern: %s (expected: *.<hostname> or <hostname>)", hostnamePattern);

        this.hostnamePattern = normalizeHostnamePattern(hostnamePattern);
        return this;
    }

    @Override
    public VirtualHostBuilder tls(File keyCertChainFile, File keyFile) {
        return (VirtualHostBuilder) TlsSetters.super.tls(keyCertChainFile, keyFile);
    }

    @Override
    public VirtualHostBuilder tls(File keyCertChainFile, File keyFile, @Nullable String keyPassword) {
        requireNonNull(keyCertChainFile, "keyCertChainFile");
        requireNonNull(keyFile, "keyFile");
        return tls(() -> SslContextBuilder.forServer(keyCertChainFile, keyFile, keyPassword));
    }

    @Override
    public VirtualHostBuilder tls(InputStream keyCertChainInputStream, InputStream keyInputStream) {
        return (VirtualHostBuilder) TlsSetters.super.tls(keyCertChainInputStream, keyInputStream);
    }

    @Override
    public VirtualHostBuilder tls(InputStream keyCertChainInputStream, InputStream keyInputStream,
                                  @Nullable String keyPassword) {
        requireNonNull(keyCertChainInputStream, "keyCertChainInputStream");
        requireNonNull(keyInputStream, "keyInputStream");

        // Retrieve the content of the given streams so that they can be consumed more than once.
        final byte[] keyCertChain;
        final byte[] key;
        try {
            keyCertChain = ByteStreams.toByteArray(keyCertChainInputStream);
            key = ByteStreams.toByteArray(keyInputStream);
        } catch (IOException e) {
            throw new IOError(e);
        }

        return tls(() -> SslContextBuilder.forServer(new ByteArrayInputStream(keyCertChain),
                                                     new ByteArrayInputStream(key),
                                                     keyPassword));
    }

    @Override
    public VirtualHostBuilder tls(PrivateKey key, X509Certificate... keyCertChain) {
        return (VirtualHostBuilder) TlsSetters.super.tls(key, keyCertChain);
    }

    @Override
    public VirtualHostBuilder tls(PrivateKey key, Iterable<? extends X509Certificate> keyCertChain) {
        return (VirtualHostBuilder) TlsSetters.super.tls(key, keyCertChain);
    }

    @Override
    public VirtualHostBuilder tls(PrivateKey key, @Nullable String keyPassword,
                                  X509Certificate... keyCertChain) {
        return (VirtualHostBuilder) TlsSetters.super.tls(key, keyPassword, keyCertChain);
    }

    @Override
    public VirtualHostBuilder tls(PrivateKey key, @Nullable String keyPassword,
                                  Iterable<? extends X509Certificate> keyCertChain) {
        requireNonNull(key, "key");
        requireNonNull(keyCertChain, "keyCertChain");
        for (X509Certificate keyCert : keyCertChain) {
            requireNonNull(keyCert, "keyCertChain contains null.");
        }

        return tls(() -> SslContextBuilder.forServer(key, keyPassword, keyCertChain));
    }

    @Override
    public VirtualHostBuilder tls(KeyManagerFactory keyManagerFactory) {
        requireNonNull(keyManagerFactory, "keyManagerFactory");
        return tls(() -> SslContextBuilder.forServer(keyManagerFactory));
    }

    private VirtualHostBuilder tls(Supplier<SslContextBuilder> sslContextBuilderSupplier) {
        requireNonNull(sslContextBuilderSupplier, "sslContextBuilderSupplier");
        checkState(this.sslContextBuilderSupplier == null, "TLS has been configured already.");
        checkState(!portBased,
                   "Cannot configure TLS to a port-based virtual host. Please configure to %s.tls()",
                   ServerBuilder.class.getSimpleName());
        this.sslContextBuilderSupplier = sslContextBuilderSupplier;
        return this;
    }

    /**
     * Configures SSL or TLS of this {@link VirtualHost} with an auto-generated self-signed certificate.
     * <strong>Note:</strong> You should never use this in production but only for a testing purpose.
     *
     * @see #tlsCustomizer(Consumer)
     */
    public VirtualHostBuilder tlsSelfSigned() {
        return tlsSelfSigned(true);
    }

    /**
     * Configures SSL or TLS of this {@link VirtualHost} with an auto-generated self-signed certificate.
     * <strong>Note:</strong> You should never use this in production but only for a testing purpose.
     *
     * @see #tlsCustomizer(Consumer)
     */
    public VirtualHostBuilder tlsSelfSigned(boolean tlsSelfSigned) {
        checkState(!portBased, "Cannot configure self-signed to a port-based virtual host." +
                               " Please configure to %s.tlsSelfSigned()", ServerBuilder.class.getSimpleName());
        this.tlsSelfSigned = tlsSelfSigned;
        return this;
    }

    @Override
    public VirtualHostBuilder tlsCustomizer(Consumer<? super SslContextBuilder> tlsCustomizer) {
        requireNonNull(tlsCustomizer, "tlsCustomizer");
        checkState(!portBased,
                   "Cannot configure TLS to a port-based virtual host. Please configure to %s.tlsCustomizer()",
                   ServerBuilder.class.getSimpleName());
        tlsCustomizers.add(tlsCustomizer);
        return this;
    }

    /**
     * Allows the bad cipher suites listed in
     * <a href="https://datatracker.ietf.org/doc/html/rfc7540#appendix-A">RFC7540</a> for TLS handshake.
     *
     * <p>Note that enabling this option increases the security risk of your connection.
     * Use it only when you must communicate with a legacy system that does not support
     * secure cipher suites.
     * See <a href="https://datatracker.ietf.org/doc/html/rfc7540#section-9.2.2">Section 9.2.2, RFC7540</a> for
     * more information. This option is disabled by default.
     *
     * @deprecated It's not recommended to enable this option. Use it only when you have no other way to
     *             communicate with an insecure peer than this.
     */
    @Deprecated
    public VirtualHostBuilder tlsAllowUnsafeCiphers() {
        return tlsAllowUnsafeCiphers(true);
    }

    /**
     * Allows the bad cipher suites listed in
     * <a href="https://datatracker.ietf.org/doc/html/rfc7540#appendix-A">RFC7540</a> for TLS handshake.
     *
     * <p>Note that enabling this option increases the security risk of your connection.
     * Use it only when you must communicate with a legacy system that does not support
     * secure cipher suites.
     * See <a href="https://datatracker.ietf.org/doc/html/rfc7540#section-9.2.2">Section 9.2.2, RFC7540</a> for
     * more information. This option is disabled by default.
     *
     * @param tlsAllowUnsafeCiphers Whether to allow the unsafe ciphers
     *
     * @deprecated It's not recommended to enable this option. Use it only when you have no other way to
     *             communicate with an insecure peer than this.
     */
    @Deprecated
    public VirtualHostBuilder tlsAllowUnsafeCiphers(boolean tlsAllowUnsafeCiphers) {
        this.tlsAllowUnsafeCiphers = tlsAllowUnsafeCiphers;
        return this;
    }

    /**
     * Returns a {@link VirtualHostContextPathServicesBuilder} which binds {@link HttpService}s under the
     * specified context paths.
     *
     * @see VirtualHostContextPathServicesBuilder
     */
    @UnstableApi
    public VirtualHostContextPathServicesBuilder contextPath(String... contextPaths) {
        return contextPath(ImmutableSet.copyOf(requireNonNull(contextPaths, "contextPaths")));
    }

    /**
     * Returns a {@link VirtualHostContextPathServicesBuilder} which binds {@link HttpService}s under the
     * specified context paths.
     *
     * @see VirtualHostContextPathServicesBuilder
     */
    @UnstableApi
    public VirtualHostContextPathServicesBuilder contextPath(Iterable<String> contextPaths) {
        requireNonNull(contextPaths, "contextPaths");
        return new VirtualHostContextPathServicesBuilder(this, this, ImmutableSet.copyOf(contextPaths));
    }

    /**
     * Configures an {@link HttpService} of the {@link VirtualHost} with the {@code customizer}.
     */
    public VirtualHostBuilder withRoute(Consumer<? super VirtualHostServiceBindingBuilder> customizer) {
        requireNonNull(customizer, "customizer");
        final VirtualHostServiceBindingBuilder builder = new VirtualHostServiceBindingBuilder(this);
        customizer.accept(builder);
        return this;
    }

    /**
     * Returns a {@link ServiceBindingBuilder} which is for binding an {@link HttpService} fluently.
     */
    @Override
    public VirtualHostServiceBindingBuilder route() {
        return new VirtualHostServiceBindingBuilder(this);
    }

    /**
     * Returns a {@link VirtualHostDecoratingServiceBindingBuilder} which is for binding
     * a {@code decorator} fluently. The specified decorator(s) is/are executed in reverse order of
     * the insertion.
     */
    @Override
    public VirtualHostDecoratingServiceBindingBuilder routeDecorator() {
        return new VirtualHostDecoratingServiceBindingBuilder(this);
    }

    /**
     * Binds the specified {@link HttpService} under the specified directory.
     * If the specified {@link HttpService} is an {@link HttpServiceWithRoutes}, the {@code pathPrefix} is added
     * to each {@link Route} of {@link HttpServiceWithRoutes#routes()}. For example, the
     * {@code serviceWithRoutes} in the following code will be bound to
     * ({@code "/foo/bar"}) and ({@code "/foo/baz"}):
     * <pre>{@code
     * > HttpServiceWithRoutes serviceWithRoutes = new HttpServiceWithRoutes() {
     * >     @Override
     * >     public HttpResponse serve(ServiceRequestContext ctx, HttpRequest req) { ... }
     * >
     * >     @Override
     * >     public Set<Route> routes() {
     * >         return Set.of(Route.builder().path("/bar").build(),
     * >                       Route.builder().path("/baz").build());
     * >     }
     * > };
     * >
     * > Server.builder()
     * >       .serviceUnder("/foo", serviceWithRoutes)
     * >       .build();
     * }</pre>
     */
    @Override
    public VirtualHostBuilder serviceUnder(String pathPrefix, HttpService service) {
        servicesBuilder.serviceUnder(pathPrefix, service);
        return this;
    }

    /**
     * Binds the specified {@link HttpService} at the specified path pattern. e.g.
     * <ul>
     *   <li>{@code /login} (no path parameters)</li>
     *   <li>{@code /users/{userId}} (curly-brace style)</li>
     *   <li>{@code /list/:productType/by/:ordering} (colon style)</li>
     *   <li>{@code exact:/foo/bar} (exact match)</li>
     *   <li>{@code prefix:/files} (prefix match)</li>
     *   <li><code>glob:/~&#42;/downloads/**</code> (glob pattern)</li>
     *   <li>{@code regex:^/files/(?<filePath>.*)$} (regular expression)</li>
     * </ul>
     *
     * @throws IllegalArgumentException if the specified path pattern is invalid
     */
    @Override
    public VirtualHostBuilder service(String pathPattern, HttpService service) {
        servicesBuilder.service(pathPattern, service);
        return this;
    }

    /**
     * Binds the specified {@link HttpService} at the specified {@link Route}.
     */
    @Override
    public VirtualHostBuilder service(Route route, HttpService service) {
        servicesBuilder.service(route, service);
        return this;
    }

    /**
     * Decorates and binds the specified {@link HttpServiceWithRoutes} at multiple {@link Route}s.
     *
     * @param serviceWithRoutes the {@link HttpServiceWithRoutes}.
     * @param decorators the decorator functions, which will be applied in the order specified.
     */
    @Override
    public VirtualHostBuilder service(
            HttpServiceWithRoutes serviceWithRoutes,
            Iterable<? extends Function<? super HttpService, ? extends HttpService>> decorators) {
        servicesBuilder.service(serviceWithRoutes, decorators);
        return this;
    }

    /**
     * Decorates and binds the specified {@link HttpServiceWithRoutes} at multiple {@link Route}s.
     *
     * @param serviceWithRoutes the {@link HttpServiceWithRoutes}.
     * @param decorators the decorator functions, which will be applied in the order specified.
     */
    @Override
    @SafeVarargs
    public final VirtualHostBuilder service(
            HttpServiceWithRoutes serviceWithRoutes,
            Function<? super HttpService, ? extends HttpService>... decorators) {
        servicesBuilder.service(serviceWithRoutes, decorators);
        return this;
    }

    /**
     * Binds the specified annotated service object under the path prefix {@code "/"}.
     */
    @Override
    public VirtualHostBuilder annotatedService(Object service) {
        servicesBuilder.annotatedService(service);
        return this;
    }

    /**
     * Binds the specified annotated service object under the path prefix {@code "/"}.
     *
     * @param exceptionHandlersAndConverters the {@link ExceptionHandlerFunction}s,
     *                                       the {@link RequestConverterFunction}s and/or
     *                                       the {@link ResponseConverterFunction}s
     */
    @Override
    public VirtualHostBuilder annotatedService(Object service,
                                               Object... exceptionHandlersAndConverters) {
        servicesBuilder.annotatedService(service, exceptionHandlersAndConverters);
        return this;
    }

    /**
     * Binds the specified annotated service object under the path prefix {@code "/"}.
     *
     * @param exceptionHandlersAndConverters the {@link ExceptionHandlerFunction}s,
     *                                       the {@link RequestConverterFunction}s and/or
     *                                       the {@link ResponseConverterFunction}s
     */
    @Override
    public VirtualHostBuilder annotatedService(
            Object service, Function<? super HttpService, ? extends HttpService> decorator,
            Object... exceptionHandlersAndConverters) {
        servicesBuilder.annotatedService(service, decorator, exceptionHandlersAndConverters);
        return this;
    }

    /**
     * Binds the specified annotated service object under the specified path prefix.
     */
    @Override
    public VirtualHostBuilder annotatedService(String pathPrefix, Object service) {
        servicesBuilder.annotatedService(pathPrefix, service);
        return this;
    }

    /**
     * Binds the specified annotated service object under the specified path prefix.
     *
     * @param exceptionHandlersAndConverters the {@link ExceptionHandlerFunction}s,
     *                                       the {@link RequestConverterFunction}s and/or
     *                                       the {@link ResponseConverterFunction}s
     */
    @Override
    public VirtualHostBuilder annotatedService(String pathPrefix, Object service,
                                               Object... exceptionHandlersAndConverters) {
        servicesBuilder.annotatedService(pathPrefix, service, exceptionHandlersAndConverters);
        return this;
    }

    /**
     * Binds the specified annotated service object under the specified path prefix.
     *
     * @param exceptionHandlersAndConverters the {@link ExceptionHandlerFunction},
     *                                       {@link RequestConverterFunction} and/or
     *                                       {@link ResponseConverterFunction}
     */
    @Override
    public VirtualHostBuilder annotatedService(String pathPrefix, Object service,
                                               Iterable<?> exceptionHandlersAndConverters) {
        servicesBuilder.annotatedService(pathPrefix, service, exceptionHandlersAndConverters);
        return this;
    }

    /**
     * Binds the specified annotated service object under the specified path prefix.
     *
     * @param exceptionHandlersAndConverters the {@link ExceptionHandlerFunction}s,
     *                                       the {@link RequestConverterFunction}s and/or
     *                                       the {@link ResponseConverterFunction}s
     */
    @Override
    public VirtualHostBuilder annotatedService(
            String pathPrefix, Object service, Function<? super HttpService, ? extends HttpService> decorator,
            Object... exceptionHandlersAndConverters) {
        servicesBuilder.annotatedService(pathPrefix, service, decorator, exceptionHandlersAndConverters);
        return this;
    }

    /**
     * Binds the specified annotated service object under the specified path prefix.
     *
     * @param exceptionHandlersAndConverters the {@link ExceptionHandlerFunction}s,
     *                                       the {@link RequestConverterFunction}s and/or
     *                                       the {@link ResponseConverterFunction}s
     */
    @Override
    public VirtualHostBuilder annotatedService(String pathPrefix, Object service,
                                               Function<? super HttpService, ? extends HttpService> decorator,
                                               Iterable<?> exceptionHandlersAndConverters) {
        servicesBuilder.annotatedService(pathPrefix, service, decorator, exceptionHandlersAndConverters);
        return this;
    }

    /**
     * Binds the specified annotated service object under the specified path prefix.
     *
     * @param exceptionHandlerFunctions the {@link ExceptionHandlerFunction}s
     * @param requestConverterFunctions the {@link RequestConverterFunction}s
     * @param responseConverterFunctions the {@link ResponseConverterFunction}s
     */
    @Override
    public VirtualHostBuilder annotatedService(
            String pathPrefix, Object service, Function<? super HttpService, ? extends HttpService> decorator,
            Iterable<? extends ExceptionHandlerFunction> exceptionHandlerFunctions,
            Iterable<? extends RequestConverterFunction> requestConverterFunctions,
            Iterable<? extends ResponseConverterFunction> responseConverterFunctions) {
        servicesBuilder.annotatedService(pathPrefix, service, decorator, exceptionHandlerFunctions,
                                         requestConverterFunctions, responseConverterFunctions);
        return this;
    }

    /**
     * Returns a new instance of {@link VirtualHostAnnotatedServiceBindingBuilder} to build
     * an annotated service fluently.
     */
    @Override
    public VirtualHostAnnotatedServiceBindingBuilder annotatedService() {
        return new VirtualHostAnnotatedServiceBindingBuilder(this);
    }

    VirtualHostBuilder addServiceConfigSetters(ServiceConfigSetters serviceConfigSetters) {
        this.serviceConfigSetters.add(serviceConfigSetters);
        return this;
    }

    private List<ServiceConfigSetters> getServiceConfigSetters(
            @Nullable VirtualHostBuilder defaultVirtualHostBuilder) {
        final List<ServiceConfigSetters> serviceConfigSetters;
        if (defaultVirtualHostBuilder != null) {
            serviceConfigSetters = ImmutableList.<ServiceConfigSetters>builder()
                                                .addAll(this.serviceConfigSetters)
                                                .addAll(defaultVirtualHostBuilder.serviceConfigSetters)
                                                .build();
        } else {
            serviceConfigSetters = ImmutableList.copyOf(this.serviceConfigSetters);
        }
        return serviceConfigSetters;
    }

    VirtualHostBuilder addRouteDecoratingService(RouteDecoratingService routeDecoratingService) {
        if (Flags.useLegacyRouteDecoratorOrdering()) {
            // The first inserted decorator is applied first.
            routeDecoratingServices.addLast(routeDecoratingService);
        } else {
            // The last inserted decorator is applied first.
            routeDecoratingServices.addFirst(routeDecoratingService);
        }
        return this;
    }

    @Nullable
    private Function<? super HttpService, ? extends HttpService> getRouteDecoratingService(
            @Nullable VirtualHostBuilder defaultVirtualHostBuilder, String baseContextPath) {
        final List<RouteDecoratingService> routeDecoratingServices;
        if (defaultVirtualHostBuilder != null) {
            routeDecoratingServices = ImmutableList.<RouteDecoratingService>builder()
                                                   .addAll(this.routeDecoratingServices)
                                                   .addAll(defaultVirtualHostBuilder.routeDecoratingServices)
                                                   .build();
        } else {
            routeDecoratingServices = ImmutableList.copyOf(this.routeDecoratingServices);
        }

        if (!routeDecoratingServices.isEmpty()) {
            final List<RouteDecoratingService> prefixed = routeDecoratingServices.stream()
                    .map(service -> service.withRoutePrefix(baseContextPath))
                    .collect(toImmutableList());
            return RouteDecoratingService.newDecorator(Routers.ofRouteDecoratingService(prefixed));
        } else {
            return null;
        }
    }

    /**
     * Decorates all {@link HttpService}s with the specified {@code decorator}.
     * The specified decorator(s) is/are executed in reverse order of the insertion.
     *
     * @param decorator the {@link Function} that decorates {@link HttpService}s
     */
    @Override
    public VirtualHostBuilder decorator(Function<? super HttpService, ? extends HttpService> decorator) {
        servicesBuilder.decorator(decorator);
        return this;
    }

    /**
     * Decorates all {@link HttpService}s with the specified {@link DecoratingHttpServiceFunction}.
     * The specified decorator(s) is/are executed in reverse order of the insertion.
     *
     * @param decoratingHttpServiceFunction the {@link DecoratingHttpServiceFunction} that decorates
     *                                      {@link HttpService}s
     */
    @Override
    public VirtualHostBuilder decorator(
            DecoratingHttpServiceFunction decoratingHttpServiceFunction) {
        servicesBuilder.decorator(decoratingHttpServiceFunction);
        return this;
    }

    /**
     * Decorates {@link HttpService}s whose {@link Route} matches the specified {@code pathPattern}.
     * The specified decorator(s) is/are executed in reverse order of the insertion.
     *
     * @param decoratingHttpServiceFunction the {@link DecoratingHttpServiceFunction} that decorates
     *                                      {@link HttpService}s
     */
    @Override
    public VirtualHostBuilder decorator(
            String pathPattern, DecoratingHttpServiceFunction decoratingHttpServiceFunction) {
        servicesBuilder.decorator(pathPattern, decoratingHttpServiceFunction);
        return this;
    }

    /**
     * Decorates {@link HttpService}s whose {@link Route} matches the specified {@code pathPattern}.
     * The specified decorator(s) is/are executed in reverse order of the insertion.
     */
    @Override
    public VirtualHostBuilder decorator(
            String pathPattern, Function<? super HttpService, ? extends HttpService> decorator) {
        servicesBuilder.decorator(pathPattern, decorator);
        return this;
    }

    /**
     * Decorates {@link HttpService}s whose {@link Route} matches the specified {@link Route}.
     * The specified decorator(s) is/are executed in reverse order of the insertion.
     *
     * @param route the route being decorated
     * @param decorator the {@link Function} that decorates {@link HttpService}
     */
    @Override
    public VirtualHostBuilder decorator(
            Route route, Function<? super HttpService, ? extends HttpService> decorator) {
        servicesBuilder.decorator(route, decorator);
        return this;
    }

    /**
     * Decorates {@link HttpService}s whose {@link Route} matches the specified {@link Route}.
     * The specified decorator(s) is/are executed in reverse order of the insertion.
     *
     * @param route the route being decorated
     * @param decoratingHttpServiceFunction the {@link DecoratingHttpServiceFunction} that decorates
     *                                      {@link HttpService}s
     */
    @Override
    public VirtualHostBuilder decorator(
            Route route, DecoratingHttpServiceFunction decoratingHttpServiceFunction) {
        servicesBuilder.decorator(route, decoratingHttpServiceFunction);
        return this;
    }

    /**
     * Decorates {@link HttpService}s under the specified directory.
     * The specified decorator(s) is/are executed in reverse order of the insertion.
     */
    @Override
    public VirtualHostBuilder decoratorUnder(
            String prefix, Function<? super HttpService, ? extends HttpService> decorator) {
        servicesBuilder.decoratorUnder(prefix, decorator);
        return this;
    }

    /**
     * Decorates {@link HttpService}s under the specified directory.
     * The specified decorator(s) is/are executed in reverse order of the insertion.
     *
     * @param decoratingHttpServiceFunction the {@link DecoratingHttpServiceFunction} that decorates
     *                                      {@link HttpService}s
     */
    @Override
    public VirtualHostBuilder decoratorUnder(
            String prefix, DecoratingHttpServiceFunction decoratingHttpServiceFunction) {
        servicesBuilder.decoratorUnder(prefix, decoratingHttpServiceFunction);
        return this;
    }

    /**
     * Sets the access logger mapper of this {@link VirtualHost}.
     */
    public VirtualHostBuilder accessLogger(Function<? super VirtualHost, ? extends Logger> mapper) {
        accessLoggerMapper = requireNonNull(mapper, "mapper");
        return this;
    }

    /**
     * Sets the {@link Logger} of this {@link VirtualHost}, which is used for writing access logs.
     */
    public VirtualHostBuilder accessLogger(Logger logger) {
        requireNonNull(logger, "logger");
        return accessLogger(host -> logger);
    }

    /**
     * Sets the {@link Logger} named {@code loggerName} of this {@link VirtualHost},
     * which is used for writing access logs.
     */
    public VirtualHostBuilder accessLogger(String loggerName) {
        requireNonNull(loggerName, "loggerName");
        return accessLogger(host -> LoggerFactory.getLogger(loggerName));
    }

    /**
     * Sets the {@link ServiceErrorHandler} that handles exceptions thrown in this virtual host.
     */
    public VirtualHostBuilder errorHandler(ServiceErrorHandler errorHandler) {
        this.errorHandler = requireNonNull(errorHandler, "errorHandler");
        return this;
    }

    /**
     * Sets the {@link RejectedRouteHandler} which will be invoked when an attempt to bind
     * an {@link HttpService} at a certain {@link Route} is rejected. If not set,
     * the {@link RejectedRouteHandler} set via
     * {@link ServerBuilder#rejectedRouteHandler(RejectedRouteHandler)} is used.
     */
    public VirtualHostBuilder rejectedRouteHandler(RejectedRouteHandler handler) {
        rejectedRouteHandler = requireNonNull(handler, "handler");
        return this;
    }

    /**
     * Adds the default HTTP header for an {@link HttpResponse} served by this {@link VirtualHost}.
     *
     * <p>Note that the default header could be overridden if the same {@link HttpHeaderNames} are defined in
     * one of the followings:
     * <ul>
     *   <li>{@link ServiceRequestContext#additionalResponseHeaders()}</li>
     *   <li>The {@link ResponseHeaders} of the {@link HttpResponse}</li>
     *   <li>{@link VirtualHostServiceBindingBuilder#addHeader(CharSequence, Object)} or
     *       {@link VirtualHostAnnotatedServiceBindingBuilder#addHeader(CharSequence, Object)}</li>
     * </ul>
     */
    @UnstableApi
    public VirtualHostBuilder addHeader(CharSequence name, Object value) {
        requireNonNull(name, "name");
        requireNonNull(value, "value");
        ensureNoPseudoHeader(name);
        defaultHeaders.addObject(name, value);
        return this;
    }

    /**
     * Adds the default HTTP headers for an {@link HttpResponse} served by this {@link VirtualHost}.
     *
     * <p>Note that the default headers could be overridden if the same {@link HttpHeaderNames} are defined in
     * one of the followings:
     * <ul>
     *   <li>{@link ServiceRequestContext#additionalResponseHeaders()}</li>
     *   <li>The {@link ResponseHeaders} of the {@link HttpResponse}</li>
     *   <li>{@link VirtualHostServiceBindingBuilder#addHeaders(Iterable)} or
     *       {@link VirtualHostAnnotatedServiceBindingBuilder#addHeaders(Iterable)}</li>
     * </ul>
     */
    @UnstableApi
    public VirtualHostBuilder addHeaders(
            Iterable<? extends Entry<? extends CharSequence, ?>> defaultHeaders) {
        requireNonNull(defaultHeaders, "headers");
        ensureNoPseudoHeader(defaultHeaders);
        this.defaultHeaders.addObject(defaultHeaders);
        return this;
    }

    /**
     * Sets the default HTTP header for an {@link HttpResponse} served by this {@link VirtualHost}.
     *
     * <p>Note that the default header could be overridden if the same {@link HttpHeaderNames} are defined in
     * one of the followings:
     * <ul>
     *   <li>{@link ServiceRequestContext#additionalResponseHeaders()}</li>
     *   <li>The {@link ResponseHeaders} of the {@link HttpResponse}</li>
     *   <li>{@link VirtualHostServiceBindingBuilder#setHeader(CharSequence, Object)} or
     *       {@link VirtualHostAnnotatedServiceBindingBuilder#setHeader(CharSequence, Object)}</li>
     * </ul>
     */
    @UnstableApi
    public VirtualHostBuilder setHeader(CharSequence name, Object value) {
        requireNonNull(name, "name");
        requireNonNull(value, "value");
        ensureNoPseudoHeader(name);
        defaultHeaders.setObject(name, value);
        return this;
    }

    /**
     * Sets the default HTTP headers for an {@link HttpResponse} served by this {@link VirtualHost}.
     *
     * <p>Note that the default headers could be overridden if the same {@link HttpHeaderNames} are defined in
     * one of the followings:
     * <ul>
     *   <li>{@link ServiceRequestContext#additionalResponseHeaders()}</li>
     *   <li>The {@link ResponseHeaders} of the {@link HttpResponse}</li>
     *   <li>{@link VirtualHostServiceBindingBuilder#setHeaders(Iterable)} or
     *       {@link VirtualHostAnnotatedServiceBindingBuilder#setHeaders(Iterable)}</li>
     * </ul>
     */
    @UnstableApi
    public VirtualHostBuilder setHeaders(
            Iterable<? extends Entry<? extends CharSequence, ?>> defaultHeaders) {
        requireNonNull(defaultHeaders, "headers");
        ensureNoPseudoHeader(defaultHeaders);
        this.defaultHeaders.setObject(defaultHeaders);
        return this;
    }

    static void ensureNoPseudoHeader(CharSequence name) {
        checkArgument(!isPseudoHeader(name), "Can't set a pseudo-header: %s", name);
    }

    static void ensureNoPseudoHeader(Iterable<? extends Entry<? extends CharSequence, ?>> headers) {
        for (Entry<? extends CharSequence, ?> header : headers) {
            ensureNoPseudoHeader(header.getKey());
        }
    }

    /**
     * Sets the timeout of a request. If not set, the value set via
     * {@link ServerBuilder#requestTimeoutMillis(long)} is used.
     *
     * @param requestTimeout the timeout. {@code 0} disables the timeout.
     */
    public VirtualHostBuilder requestTimeout(Duration requestTimeout) {
        return requestTimeoutMillis(requireNonNull(requestTimeout, "requestTimeout").toMillis());
    }

    /**
     * Sets the default naming rule for the name of services. If not set, the value set via
     * {@link ServerBuilder#defaultServiceNaming(ServiceNaming)} is used.
     */
    public VirtualHostBuilder defaultServiceNaming(ServiceNaming defaultServiceNaming) {
        this.defaultServiceNaming = requireNonNull(defaultServiceNaming);
        return this;
    }

    /**
     * Sets the default value of the {@link RequestLog#name()} property which is used when no name was set via
     * {@link RequestLogBuilder#name(String, String)}.
     *
     * @param defaultLogName the default log name.
     */
    public VirtualHostBuilder defaultLogName(String defaultLogName) {
        this.defaultLogName = requireNonNull(defaultLogName, "defaultLogName");
        return this;
    }

    @VisibleForTesting
    @Nullable
    String defaultLogName() {
        return defaultLogName;
    }

    /**
     * Sets the timeout of a request in milliseconds. If not set, the value set via
     * {@link ServerBuilder#requestTimeoutMillis(long)} is used.
     *
     * @param requestTimeoutMillis the timeout in milliseconds. {@code 0} disables the timeout.
     */
    public VirtualHostBuilder requestTimeoutMillis(long requestTimeoutMillis) {
        this.requestTimeoutMillis = validateRequestTimeoutMillis(requestTimeoutMillis);
        return this;
    }

    /**
     * Sets the maximum allowed length of the content decoded at the session layer.
     * e.g. the content length of an HTTP request. If not set, the value set via
     * {@link ServerBuilder#maxRequestLength(long)} is used.
     *
     * @param maxRequestLength the maximum allowed length. {@code 0} disables the length limit.
     */
    public VirtualHostBuilder maxRequestLength(long maxRequestLength) {
        this.maxRequestLength = validateMaxRequestLength(maxRequestLength);
        return this;
    }

    /**
     * Sets whether the verbose response mode is enabled. When enabled, the server responses will contain
     * the exception type and its full stack trace, which may be useful for debugging while potentially
     * insecure. When disabled, the server responses will not expose such server-side details to the client.
     * If not set, the value set via {@link ServerBuilder#verboseResponses(boolean)} is used.
     */
    public VirtualHostBuilder verboseResponses(boolean verboseResponses) {
        this.verboseResponses = verboseResponses;
        return this;
    }

    /**
     * Sets the access log writer of this {@link VirtualHost}. If not set, the {@link AccessLogWriter} set via
     * {@link ServerBuilder#accessLogWriter(AccessLogWriter, boolean)} is used.
     *
     * @param shutdownOnStop whether to shut down the {@link AccessLogWriter} when the {@link Server} stops
     */
    public VirtualHostBuilder accessLogWriter(AccessLogWriter accessLogWriter, boolean shutdownOnStop) {
        requireNonNull(accessLogWriter, "accessLogWriter");
        if (this.accessLogWriter != null) {
            this.accessLogWriter = this.accessLogWriter.andThen(accessLogWriter);
        } else {
            this.accessLogWriter = accessLogWriter;
        }
        if (shutdownOnStop) {
            shutdownSupports.add(ShutdownSupport.of(accessLogWriter));
        }
        return this;
    }

    /**
     * Sets the {@link ScheduledExecutorService} dedicated to the execution of blocking tasks or invocations.
     * If not set, {@linkplain CommonPools#blockingTaskExecutor() the common pool} is used.
     *
     * @param shutdownOnStop whether to shut down the {@link ScheduledExecutorService} when the
     *                       {@link Server} stops
     */
    public VirtualHostBuilder blockingTaskExecutor(ScheduledExecutorService blockingTaskExecutor,
                                                   boolean shutdownOnStop) {
        requireNonNull(blockingTaskExecutor, "blockingTaskExecutor");
        return blockingTaskExecutor(BlockingTaskExecutor.of(blockingTaskExecutor), shutdownOnStop);
    }

    /**
     * Sets the {@link BlockingTaskExecutor} dedicated to the execution of blocking tasks or invocations.
     * If not set, {@linkplain CommonPools#blockingTaskExecutor() the common pool} is used.
     *
     * @param shutdownOnStop whether to shut down the {@link BlockingTaskExecutor} when the
     *                       {@link Server} stops
     */
    public VirtualHostBuilder blockingTaskExecutor(BlockingTaskExecutor blockingTaskExecutor,
                                                   boolean shutdownOnStop) {
        this.blockingTaskExecutor = requireNonNull(blockingTaskExecutor, "blockingTaskExecutor");
        if (shutdownOnStop) {
            shutdownSupports.add(ShutdownSupport.of(blockingTaskExecutor));
        }
        return this;
    }

    /**
     * Uses a newly created {@link BlockingTaskExecutor} with the specified number of threads dedicated to
     * the execution of blocking tasks or invocations.
     * The worker {@link EventLoopGroup} will be shut down when the {@link Server} stops.
     *
     * @param numThreads the number of threads in the executor
     */
    public VirtualHostBuilder blockingTaskExecutor(int numThreads) {
        checkArgument(numThreads >= 0, "numThreads: %s (expected: >= 0)", numThreads);
        final BlockingTaskExecutor executor = BlockingTaskExecutor.builder()
                                                                  .numThreads(numThreads)
                                                                  .build();
        return blockingTaskExecutor(executor, true);
    }

    /**
     * Sets the {@link SuccessFunction} to define successful responses.
     * {@link MetricCollectingService} and {@link LoggingService} use this function.
     */
    @UnstableApi
    public VirtualHostBuilder successFunction(SuccessFunction successFunction) {
        this.successFunction = requireNonNull(successFunction, "successFunction");
        return this;
    }

    @VisibleForTesting
    @Nullable
    SuccessFunction successFunction() {
        return successFunction;
    }

    /**
     * Sets the amount of time to wait before aborting an {@link HttpRequest} when
     * its corresponding {@link HttpResponse} is complete.
     * This may be useful when you want to receive additional data even after closing the response.
     * Specify {@link Duration#ZERO} to abort the {@link HttpRequest} immediately. Any negative value will not
     * abort the request automatically. There is no delay by default.
     */
    @UnstableApi
    public VirtualHostBuilder requestAutoAbortDelay(Duration delay) {
        return requestAutoAbortDelayMillis(requireNonNull(delay, "delay").toMillis());
    }

    /**
     * Sets the amount of time in millis to wait before aborting an {@link HttpRequest} when
     * its corresponding {@link HttpResponse} is complete.
     * This may be useful when you want to receive additional data even after closing the response.
     * Specify {@code 0} to abort the {@link HttpRequest} immediately. Any negative value will not
     * abort the request automatically. There is no delay by default.
     */
    @UnstableApi
    public VirtualHostBuilder requestAutoAbortDelayMillis(long delayMillis) {
        requestAutoAbortDelayMillis = delayMillis;
        return this;
    }

    /**
     * Sets the {@link Path} for storing the files uploaded from
     * {@code multipart/form-data} requests.
     *
     * @param multipartUploadsLocation the path of the directory which stores the files.
     */
    public VirtualHostBuilder multipartUploadsLocation(Path multipartUploadsLocation) {
        this.multipartUploadsLocation = requireNonNull(multipartUploadsLocation, "multipartUploadsLocation");
        return this;
    }

    @Nullable
    @VisibleForTesting
    Path multipartUploadsLocation() {
        return multipartUploadsLocation;
    }

    /**
     * Sets the {@link Function} which generates a {@link RequestId}.
     * If not set, the value set via {@link ServerBuilder#requestIdGenerator(Function)} is used.
     *
     * @param requestIdGenerator the {@link Function} which generates a {@link RequestId}
     * @see RequestContext#id()
     */
    public VirtualHostBuilder requestIdGenerator(
            Function<? super RoutingContext, ? extends RequestId> requestIdGenerator) {
        this.requestIdGenerator = requireNonNull(requestIdGenerator, "requestIdGenerator");
        return this;
    }

    /**
     * Sets the {@link EventLoopGroup} dedicated to the execution of services' methods.
     * If not set, the work group of the belonging channel is used.
     *
     * @param shutdownOnStop whether to shut down the {@link EventLoopGroup} when the
     *                       {@link Server} stops
     */
    @UnstableApi
    public VirtualHostBuilder serviceWorkerGroup(EventLoopGroup serviceWorkerGroup,
                                                 boolean shutdownOnStop) {
        this.serviceWorkerGroup = requireNonNull(serviceWorkerGroup, "serviceWorkerGroup");
        if (shutdownOnStop) {
            shutdownSupports.add(ShutdownSupport.of(serviceWorkerGroup));
        }
        return this;
    }

    /**
     * Uses a newly created {@link EventLoopGroup} with the specified number of threads dedicated to
     * the execution of services' methods.
     * The worker {@link EventLoopGroup} will be shut down when the {@link Server} stops.
     *
     * @param numThreads the number of threads in the executor
     */
    @UnstableApi
    public VirtualHostBuilder serviceWorkerGroup(int numThreads) {
        final EventLoopGroup workerGroup = EventLoopGroups.newEventLoopGroup(numThreads);
        return serviceWorkerGroup(workerGroup, true);
    }

    /**
     * Sets the {@link RequestConverterFunction}s, {@link ResponseConverterFunction}
     * and {@link ExceptionHandlerFunction}s for creating an {@link AnnotatedServiceExtensions}.
     *
     * @param requestConverterFunctions the {@link RequestConverterFunction}s
     * @param responseConverterFunctions the {@link ResponseConverterFunction}s
     * @param exceptionHandlerFunctions the {@link ExceptionHandlerFunction}s
     */
    public VirtualHostBuilder annotatedServiceExtensions(
            Iterable<? extends RequestConverterFunction> requestConverterFunctions,
            Iterable<? extends ResponseConverterFunction> responseConverterFunctions,
            Iterable<? extends ExceptionHandlerFunction> exceptionHandlerFunctions) {
        requireNonNull(requestConverterFunctions, "requestConverterFunctions");
        requireNonNull(responseConverterFunctions, "responseConverterFunctions");
        requireNonNull(exceptionHandlerFunctions, "exceptionHandlerFunctions");
        annotatedServiceExtensions =
                new AnnotatedServiceExtensions(ImmutableList.copyOf(requestConverterFunctions),
                                               ImmutableList.copyOf(responseConverterFunctions),
                                               ImmutableList.copyOf(exceptionHandlerFunctions));
        return this;
    }

    @Nullable
    AnnotatedServiceExtensions annotatedServiceExtensions() {
        return annotatedServiceExtensions;
    }

    /**
     * Returns a newly-created {@link VirtualHost} based on the properties of this builder and the services
     * added to this builder.
     */
    VirtualHost build(VirtualHostBuilder template, DependencyInjector dependencyInjector,
                      @Nullable UnhandledExceptionsReporter unhandledExceptionsReporter) {
        requireNonNull(template, "template");

        if (defaultHostname == null) {
            if (hostnamePattern != null) {
                defaultHostname = hostnamePattern.startsWith("*.") ? hostnamePattern.substring(2)
                                                                   : hostnamePattern;
            } else {
                defaultHostname = SystemInfo.hostname();
            }
        }

        if (hostnamePattern == null) {
            hostnamePattern = defaultVirtualHost ? "*" : "*." + defaultHostname;
        }

        ensureHostnamePatternMatchesDefaultHostname(hostnamePattern, defaultHostname);

        // Retrieve all settings as a local copy. Use default builder's properties if not set.
        final ServiceNaming defaultServiceNaming =
                this.defaultServiceNaming != null ?
                this.defaultServiceNaming : template.defaultServiceNaming;
        final String defaultLogName =
                this.defaultLogName != null ?
                this.defaultLogName : template.defaultLogName;
        final long requestTimeoutMillis =
                this.requestTimeoutMillis != null ?
                this.requestTimeoutMillis : template.requestTimeoutMillis;
        final long maxRequestLength =
                this.maxRequestLength != null ?
                this.maxRequestLength : template.maxRequestLength;
        final boolean verboseResponses =
                this.verboseResponses != null ?
                this.verboseResponses : template.verboseResponses;
        final long requestAutoAbortDelayMillis =
                this.requestAutoAbortDelayMillis != null ?
                this.requestAutoAbortDelayMillis : template.requestAutoAbortDelayMillis;
        final RejectedRouteHandler rejectedRouteHandler =
                this.rejectedRouteHandler != null ?
                this.rejectedRouteHandler : template.rejectedRouteHandler;

        final AccessLogWriter accessLogWriter;
        if (this.accessLogWriter != null) {
            accessLogWriter = this.accessLogWriter;
        } else {
            accessLogWriter = template.accessLogWriter != null ?
                              template.accessLogWriter : AccessLogWriter.disabled();
        }

        final Function<? super VirtualHost, ? extends Logger> accessLoggerMapper =
                this.accessLoggerMapper != null ?
                this.accessLoggerMapper : template.accessLoggerMapper;

        final AnnotatedServiceExtensions extensions =
                annotatedServiceExtensions != null ?
                annotatedServiceExtensions : template.annotatedServiceExtensions;

        final BlockingTaskExecutor blockingTaskExecutor;
        if (this.blockingTaskExecutor != null) {
            blockingTaskExecutor = this.blockingTaskExecutor;
        } else {
            blockingTaskExecutor = template.blockingTaskExecutor;
        }

        final SuccessFunction successFunction;
        if (this.successFunction != null) {
            successFunction = this.successFunction;
        } else {
            successFunction = template.successFunction;
        }
        final Path multipartUploadsLocation =
                this.multipartUploadsLocation != null ?
                this.multipartUploadsLocation : template.multipartUploadsLocation;

        final HttpHeaders defaultHeaders =
                mergeDefaultHeaders(template.defaultHeaders, this.defaultHeaders.build());

        final Function<? super RoutingContext, ? extends RequestId> requestIdGenerator =
                this.requestIdGenerator != null ?
                this.requestIdGenerator : template.requestIdGenerator;
        final ServiceErrorHandler serverErrorHandler = serverBuilder.errorHandler().asServiceErrorHandler();
        final ServiceErrorHandler defaultErrorHandler =
                errorHandler != null ? errorHandler.orElse(serverErrorHandler) : serverErrorHandler;

        final EventLoopGroup serviceWorkerGroup;
        if (this.serviceWorkerGroup != null) {
            serviceWorkerGroup = this.serviceWorkerGroup;
        } else if (template.serviceWorkerGroup != null) {
            serviceWorkerGroup = template.serviceWorkerGroup;
        } else {
            serviceWorkerGroup = serverBuilder.workerGroup;
        }

        assert defaultServiceNaming != null;
        assert rejectedRouteHandler != null;
        assert accessLoggerMapper != null;
        assert extensions != null;
        assert blockingTaskExecutor != null;
        assert successFunction != null;
        assert multipartUploadsLocation != null;
        assert requestIdGenerator != null;

        final List<ServiceConfig> serviceConfigs = getServiceConfigSetters(template)
                .stream()
                .flatMap(cfgSetters -> {
                    if (cfgSetters instanceof AbstractAnnotatedServiceConfigSetters) {
                        return ((AbstractAnnotatedServiceConfigSetters) cfgSetters)
                                .buildServiceConfigBuilder(extensions, dependencyInjector).stream();
                    } else if (cfgSetters instanceof ServiceConfigBuilder) {
                        return Stream.of((ServiceConfigBuilder) cfgSetters);
                    } else {
                        // Should not reach here.
                        throw new Error("Unexpected service config setters type: " +
                                        cfgSetters.getClass().getSimpleName());
                    }
                }).map(cfgBuilder -> {
                    return cfgBuilder.build(defaultServiceNaming, requestTimeoutMillis, maxRequestLength,
                                            verboseResponses, accessLogWriter, blockingTaskExecutor,
                                            successFunction, requestAutoAbortDelayMillis,
                                            multipartUploadsLocation, serviceWorkerGroup, defaultHeaders,
                                            requestIdGenerator, defaultErrorHandler,
                                            unhandledExceptionsReporter, baseContextPath);
                }).collect(toImmutableList());

        final ServiceConfig fallbackServiceConfig =
                new ServiceConfigBuilder(RouteBuilder.FALLBACK_ROUTE, "/", FallbackService.INSTANCE)
                        .build(defaultServiceNaming, requestTimeoutMillis, maxRequestLength, verboseResponses,
                               accessLogWriter, blockingTaskExecutor, successFunction,
                               requestAutoAbortDelayMillis, multipartUploadsLocation,
<<<<<<< HEAD
                               serviceWorkerGroup, defaultHeaders, requestIdGenerator,
                               defaultErrorHandler, unhandledExceptionsReporter);
=======
                               defaultHeaders, requestIdGenerator,
                               defaultErrorHandler, unhandledExceptionsReporter, "/");
>>>>>>> a8e824ab

        final ImmutableList.Builder<ShutdownSupport> builder = ImmutableList.builder();
        builder.addAll(shutdownSupports);
        builder.addAll(template.shutdownSupports);

        final VirtualHost virtualHost =
                new VirtualHost(defaultHostname, hostnamePattern, port, sslContext(template),
                                serviceConfigs, fallbackServiceConfig, rejectedRouteHandler,
                                accessLoggerMapper, defaultServiceNaming, defaultLogName, requestTimeoutMillis,
                                maxRequestLength, verboseResponses, accessLogWriter, blockingTaskExecutor,
                                requestAutoAbortDelayMillis, successFunction, multipartUploadsLocation,
                                serviceWorkerGroup, builder.build(), requestIdGenerator);

        final Function<? super HttpService, ? extends HttpService> decorator =
                getRouteDecoratingService(template, baseContextPath);
        return decorator != null ? virtualHost.decorate(decorator) : virtualHost;
    }

    static HttpHeaders mergeDefaultHeaders(HttpHeadersBuilder lowPriorityHeaders,
                                           HttpHeaders highPriorityHeaders) {
        if (lowPriorityHeaders.isEmpty()) {
            return highPriorityHeaders;
        }

        if (highPriorityHeaders.isEmpty()) {
            return lowPriorityHeaders.build();
        }

        final HttpHeadersBuilder headersBuilder = highPriorityHeaders.toBuilder();
        for (final AsciiString name : lowPriorityHeaders.names()) {
            if (!headersBuilder.contains(name)) {
                headersBuilder.add(name, lowPriorityHeaders.getAll(name));
            }
        }
        return headersBuilder.build();
    }

    @Nullable
    private SslContext sslContext(VirtualHostBuilder template) {
        if (portBased) {
            return null;
        }
        SslContext sslContext = null;
        boolean releaseSslContextOnFailure = false;
        try {
            final boolean tlsAllowUnsafeCiphers =
                    this.tlsAllowUnsafeCiphers != null ?
                    this.tlsAllowUnsafeCiphers : template.tlsAllowUnsafeCiphers;

            // Whether the `SslContext` came (or was created) from this `VirtualHost`'s properties.
            boolean sslContextFromThis = false;

            // Build a new SslContext or use a user-specified one for backward compatibility.
            if (sslContextBuilderSupplier != null) {
                sslContext = buildSslContext(sslContextBuilderSupplier, tlsAllowUnsafeCiphers, tlsCustomizers);
                sslContextFromThis = true;
                releaseSslContextOnFailure = true;
            } else if (template.sslContextBuilderSupplier != null) {
                sslContext = buildSslContext(template.sslContextBuilderSupplier,
                                             tlsAllowUnsafeCiphers,
                                             template.tlsCustomizers);
                releaseSslContextOnFailure = true;
            }

            // Generate a self-signed certificate if necessary.
            if (sslContext == null) {
                final boolean tlsSelfSigned;
                final List<Consumer<? super SslContextBuilder>> tlsCustomizers;
                if (this.tlsSelfSigned != null) {
                    tlsSelfSigned = this.tlsSelfSigned;
                    tlsCustomizers = this.tlsCustomizers;
                    sslContextFromThis = true;
                } else {
                    tlsSelfSigned = template.tlsSelfSigned;
                    tlsCustomizers = template.tlsCustomizers;
                }

                if (tlsSelfSigned) {
                    final SelfSignedCertificate ssc;
                    try {
                        ssc = selfSignedCertificate();
                    } catch (Exception e) {
                        throw new RuntimeException("failed to create a self signed certificate", e);
                    }

                    sslContext = buildSslContext(() -> SslContextBuilder.forServer(ssc.certificate(),
                                                                                   ssc.privateKey()),
                                                 tlsAllowUnsafeCiphers,
                                                 tlsCustomizers);
                    releaseSslContextOnFailure = true;
                }
            }

            // Reject if a user called `tlsCustomizer()` without `tls()` or `tlsSelfSigned()`.
            checkState(sslContextFromThis || tlsCustomizers.isEmpty(),
                       "Cannot call tlsCustomizer() without tls() or tlsSelfSigned()");

            // Validate the built `SslContext`.
            if (sslContext != null) {
                validateSslContext(sslContext);
                checkState(sslContext.isServer(), "sslContextBuilder built a client SSL context.");
            }
            releaseSslContextOnFailure = false;
        } finally {
            if (releaseSslContextOnFailure) {
                ReferenceCountUtil.release(sslContext);
            }
        }
        return sslContext;
    }

    private SelfSignedCertificate selfSignedCertificate() throws CertificateException {
        if (selfSignedCertificate == null) {
            return selfSignedCertificate = new SelfSignedCertificate(defaultHostname);
        }
        return selfSignedCertificate;
    }

    int port() {
        return port;
    }

    boolean defaultVirtualHost() {
        return defaultVirtualHost;
    }
}<|MERGE_RESOLUTION|>--- conflicted
+++ resolved
@@ -1376,13 +1376,8 @@
                         .build(defaultServiceNaming, requestTimeoutMillis, maxRequestLength, verboseResponses,
                                accessLogWriter, blockingTaskExecutor, successFunction,
                                requestAutoAbortDelayMillis, multipartUploadsLocation,
-<<<<<<< HEAD
                                serviceWorkerGroup, defaultHeaders, requestIdGenerator,
-                               defaultErrorHandler, unhandledExceptionsReporter);
-=======
-                               defaultHeaders, requestIdGenerator,
                                defaultErrorHandler, unhandledExceptionsReporter, "/");
->>>>>>> a8e824ab
 
         final ImmutableList.Builder<ShutdownSupport> builder = ImmutableList.builder();
         builder.addAll(shutdownSupports);
