--- conflicted
+++ resolved
@@ -72,11 +72,6 @@
 import io.netty.handler.codec.haproxy.HAProxyMessage;
 import io.netty.handler.codec.haproxy.HAProxyMessageDecoder;
 import io.netty.handler.codec.haproxy.HAProxyProxiedProtocol.AddressFamily;
-<<<<<<< HEAD
-import io.netty.handler.codec.http.HttpServerUpgradeHandler;
-=======
-import io.netty.handler.codec.http.HttpServerCodec;
->>>>>>> 380e6be4
 import io.netty.handler.codec.http2.DefaultHttp2Connection;
 import io.netty.handler.codec.http2.DefaultHttp2ConnectionDecoder;
 import io.netty.handler.codec.http2.DefaultHttp2ConnectionEncoder;
@@ -218,7 +213,7 @@
         }
         final ServerHttp1ObjectEncoder responseEncoder = new ServerHttp1ObjectEncoder(
                 p.channel(), H1C, keepAliveHandler,
-                config.isWebSocketServiceEnabled(), config.isDateHeaderEnabled(),
+                config.hasWebSocketService(), config.isDateHeaderEnabled(),
                 config.isServerHeaderEnabled(), config.http1HeaderNaming());
         p.addLast(TrafficLoggingHandler.SERVER);
         p.addLast(new Http2PrefaceOrHttpHandler(responseEncoder));
@@ -284,7 +279,7 @@
         settings.maxConcurrentStreams(Math.min(config.http2MaxStreamsPerConnection(), Integer.MAX_VALUE));
         settings.maxHeaderListSize(config.http2MaxHeaderListSize());
 
-        if (config.isWebSocketServiceEnabled()) {
+        if (config.hasWebSocketService()) {
             // Set SETTINGS_ENABLE_CONNECT_PROTOCOL to support protocol upgrades.
             // See: https://datatracker.ietf.org/doc/html/rfc8441#section-3
             settings.put((char) 0x8, (Long) 1L);
@@ -525,23 +520,15 @@
             }
 
             final ServerHttp1ObjectEncoder encoder = new ServerHttp1ObjectEncoder(
-                    ch, H1, keepAliveHandler, config.isWebSocketServiceEnabled(), config.isDateHeaderEnabled(),
+                    ch, H1, keepAliveHandler, config.hasWebSocketService(), config.isDateHeaderEnabled(),
                     config.isServerHeaderEnabled(), config.http1HeaderNaming());
-            // TODO(minwoox): Consider combining HttpServerRequestDecoder in Netty with Http1RequestDecoder
-            final HttpServerCodec httpServerCodec = new HttpServerCodec(
-                    config.http1MaxInitialLineLength(),
-                    config.http1MaxHeaderSize(),
-<<<<<<< HEAD
-                    config.http1MaxChunkSize(), encoder.webSocketUpgradeContext());
-            p.addLast(httpServerCodec);
-            final Http1RequestDecoder decoder = new Http1RequestDecoder(config, ch, SCHEME_HTTPS, encoder);
-            p.addLast(decoder);
-            p.addLast(new HttpServerHandler(configHolder,
-=======
-                    config.http1MaxChunkSize()));
+            p.addLast(new HttpServerCodec(config.http1MaxInitialLineLength(),
+                                          config.http1MaxHeaderSize(),
+                                          config.http1MaxChunkSize(),
+                                          encoder.webSocketUpgradeContext()));
+
             p.addLast(new Http1RequestDecoder(config, ch, SCHEME_HTTPS, encoder));
             p.addLast(new HttpServerHandler(config,
->>>>>>> 380e6be4
                                             gracefulShutdownSupport,
                                             encoder, H1, proxiedAddresses));
         }
