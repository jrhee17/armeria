/*
 * Copyright 2020 LINE Corporation
 *
 * LINE Corporation licenses this file to you under the Apache License,
 * version 2.0 (the "License"); you may not use this file except in compliance
 * with the License. You may obtain a copy of the License at:
 *
 *   https://www.apache.org/licenses/LICENSE-2.0
 *
 * Unless required by applicable law or agreed to in writing, software
 * distributed under the License is distributed on an "AS IS" BASIS, WITHOUT
 * WARRANTIES OR CONDITIONS OF ANY KIND, either express or implied. See the
 * License for the specific language governing permissions and limitations
 * under the License.
 */

package com.linecorp.armeria.internal.common;

import static com.linecorp.armeria.common.util.TimeoutMode.EXTEND;
import static com.linecorp.armeria.common.util.TimeoutMode.SET_FROM_NOW;
import static com.linecorp.armeria.common.util.TimeoutMode.SET_FROM_START;
import static java.util.concurrent.TimeUnit.MILLISECONDS;
import static org.assertj.core.api.Assertions.assertThat;
import static org.assertj.core.api.Assertions.assertThatThrownBy;
import static org.awaitility.Awaitility.await;

import java.util.concurrent.CompletableFuture;
import java.util.concurrent.atomic.AtomicBoolean;
import java.util.concurrent.atomic.AtomicReference;
import java.util.function.Consumer;

import org.assertj.core.data.Offset;
import org.junit.jupiter.api.Test;
import org.junit.jupiter.params.ParameterizedTest;
import org.junit.jupiter.params.provider.CsvSource;
import org.junit.jupiter.params.provider.ValueSource;

import com.linecorp.armeria.client.ResponseTimeoutException;
import com.linecorp.armeria.common.CommonPools;
import com.linecorp.armeria.common.TimeoutException;
import com.linecorp.armeria.internal.common.CancellationScheduler.CancellationTask;
import com.linecorp.armeria.server.RequestTimeoutException;

import io.netty.util.concurrent.EventExecutor;

class CancellationSchedulerTest {

    private static final EventExecutor eventExecutor = CommonPools.workerGroup().next();

    private static final CancellationTask noopTask = new CancellationTask() {
        @Override
        public boolean canSchedule() {
            return true;
        }

        @Override
        public void run(Throwable cause) {}
    };

<<<<<<< HEAD
    private static void executeInEventLoop(long initTimeoutNanos, Consumer<DefaultCancellationScheduler> task) {
=======
    private static void executeInEventLoop(long initTimeoutNanos,
                                           Consumer<DefaultCancellationScheduler> task) {
>>>>>>> d328e270
        final AtomicBoolean completed = new AtomicBoolean();
        eventExecutor.execute(() -> {
            final DefaultCancellationScheduler scheduler = new DefaultCancellationScheduler(0);
            scheduler.init(eventExecutor, noopTask, initTimeoutNanos, true);
            task.accept(scheduler);
            completed.set(true);
        });
        await().untilTrue(completed);
    }

    @Test
    void extendTimeout() {
        final long initTimeoutNanos = MILLISECONDS.toNanos(1000);
        final long extendNanos = MILLISECONDS.toNanos(200);
        final long extendNanos2 = MILLISECONDS.toNanos(-200);
        final long tolerance = MILLISECONDS.toNanos(100);

        executeInEventLoop(initTimeoutNanos, scheduler -> {
            final long startTimeNanos = scheduler.startTimeNanos();

            scheduler.setTimeoutNanos(EXTEND, extendNanos);
            final long passedNanos = System.nanoTime() - startTimeNanos;
            assertTimeoutWithTolerance(scheduler.timeoutNanos(), initTimeoutNanos + extendNanos - passedNanos,
                                       tolerance);

            scheduler.setTimeoutNanos(EXTEND, extendNanos2);
            final long passedMillis2 = System.nanoTime() - startTimeNanos;
            assertTimeoutWithTolerance(scheduler.timeoutNanos(),
                                       initTimeoutNanos + extendNanos + extendNanos2 - passedMillis2,
                                       tolerance);
        });
    }

    @Test
    void setTimeoutFromNow() {
        executeInEventLoop(0, scheduler -> {
            scheduler.setTimeoutNanos(SET_FROM_NOW, MILLISECONDS.toNanos(1000));
            scheduler.setTimeoutNanos(SET_FROM_NOW, MILLISECONDS.toNanos(500));
            assertTimeoutWithTolerance(scheduler.timeoutNanos(), MILLISECONDS.toNanos(500));
        });
    }

    @Test
    void setTimeoutFromNowZero() {
        executeInEventLoop(0, scheduler -> {
            scheduler.setTimeoutNanos(SET_FROM_NOW, MILLISECONDS.toNanos(1000));
            assertThatThrownBy(() -> scheduler.setTimeoutNanos(SET_FROM_NOW, 0))
                    .isInstanceOf(IllegalArgumentException.class)
                    .hasMessageContaining("timeoutNanos:");
        });
    }

    @Test
    void setTimeoutFromNowMultipleNonZero() {
        executeInEventLoop(0, scheduler -> {
            scheduler.setTimeoutNanos(SET_FROM_NOW, MILLISECONDS.toNanos(1000));
            scheduler.setTimeoutNanos(SET_FROM_NOW, MILLISECONDS.toNanos(500));
        });
    }

    @Test
    void cancelTimeoutBeforeDeadline() {
        executeInEventLoop(0, scheduler -> {
            scheduler.setTimeoutNanos(SET_FROM_NOW, MILLISECONDS.toNanos(1000));
            scheduler.clearTimeout();
            assertThat(scheduler.isFinished()).isFalse();
        });
    }

    @Test
    void cancelTimeoutAfterDeadline() {
        executeInEventLoop(0, scheduler -> {
            scheduler.finishNow();
            scheduler.clearTimeout();
            assertThat(scheduler.isFinished()).isTrue();
        });
    }

    @Test
    void cancelTimeoutBySettingTimeoutZero() {
        executeInEventLoop(1000, scheduler -> {
            scheduler.setTimeoutNanos(SET_FROM_START, 0);
            assertThat(scheduler.state()).isEqualTo(CancellationScheduler.State.INACTIVE);
        });
    }

    @Test
    void scheduleTimeoutWhenFinished() {
        executeInEventLoop(0, scheduler -> {
            scheduler.finishNow();
            assertThat(scheduler.isFinished()).isTrue();
            scheduler.setTimeoutNanos(SET_FROM_NOW, MILLISECONDS.toNanos(1000));
            assertThat(scheduler.isFinished()).isTrue();
        });
    }

    @Test
    void extendTimeoutWhenScheduled() {
        executeInEventLoop(0, scheduler -> {
            final long timeoutNanos = MILLISECONDS.toNanos(1000);
            scheduler.setTimeoutNanos(SET_FROM_NOW, timeoutNanos);
            final long currentTimeoutNanos = scheduler.timeoutNanos();
            assertTimeoutWithTolerance(currentTimeoutNanos, timeoutNanos);
            scheduler.setTimeoutNanos(EXTEND, timeoutNanos);
            assertTimeoutWithTolerance(scheduler.timeoutNanos(), currentTimeoutNanos + timeoutNanos);
        });
    }

    @Test
    void extendTimeoutWhenFinished() {
        executeInEventLoop(0, scheduler -> {
            scheduler.finishNow();
            assertThat(scheduler.isFinished()).isTrue();
            scheduler.setTimeoutNanos(EXTEND, MILLISECONDS.toNanos(1000));
            assertThat(scheduler.isFinished()).isTrue();
        });
    }

    @Test
    void cancelTimeoutWhenScheduled() {
        executeInEventLoop(0, scheduler -> {
            scheduler.setTimeoutNanos(SET_FROM_NOW, MILLISECONDS.toNanos(1000));
            scheduler.clearTimeout();
        });
    }

    @Test
    void cancelTimeoutWhenFinished() {
        executeInEventLoop(0, scheduler -> {
            scheduler.finishNow();
            scheduler.clearTimeout();
            assertThat(scheduler.isFinished()).isTrue();
        });
    }

    @Test
    void finishWhenFinished() {
        executeInEventLoop(0, scheduler -> {
            scheduler.finishNow();
            assertThat(scheduler.isFinished()).isTrue();
            scheduler.finishNow();
            assertThat(scheduler.isFinished()).isTrue();
        });
    }

    @Test
    void setTimeoutFromStartAfterClear() {
        final AtomicBoolean completed = new AtomicBoolean();

        executeInEventLoop(0, scheduler -> {
            scheduler.clearTimeout();
            final long newTimeoutNanos = MILLISECONDS.toNanos(1123);
            scheduler.setTimeoutNanos(SET_FROM_START, newTimeoutNanos);
            assertThat(scheduler.timeoutNanos()).isEqualTo(newTimeoutNanos);

            eventExecutor.schedule(() -> {
                assertThat(scheduler.isFinished()).isTrue();
                completed.set(true);
            }, 2500, MILLISECONDS);
        });

        await().untilTrue(completed);
    }

    @Test
    void setTimeoutFromStartAfterClearAndFinished() {
        final AtomicBoolean completed = new AtomicBoolean();
        executeInEventLoop(0, scheduler -> {
            scheduler.clearTimeout();
            eventExecutor.schedule(() -> {
                final long newTimeoutNanos = MILLISECONDS.toNanos(1123);
                scheduler.setTimeoutNanos(SET_FROM_START, newTimeoutNanos);
                assertThat(scheduler.isFinished()).isTrue();
                completed.set(true);
            }, 2000, MILLISECONDS);
        });
        await().untilTrue(completed);
    }

    @Test
    void cancellationCause() {
        executeInEventLoop(0, scheduler -> {
            scheduler.finishNow(new IllegalStateException());
            assertThat(scheduler.isFinished()).isTrue();
            assertThat(scheduler.cause()).isInstanceOf(IllegalStateException.class);
        });
    }

    @Test
    void whenTimingOutAndWhenTimedOut() {
        final AtomicReference<CancellationScheduler> schedulerRef = new AtomicReference<>();
        final AtomicReference<CompletableFuture<Void>> whenTimedOutRef = new AtomicReference<>();
        final AtomicBoolean completed = new AtomicBoolean();
        final AtomicBoolean passed = new AtomicBoolean();
        eventExecutor.execute(() -> {
            final DefaultCancellationScheduler scheduler = new DefaultCancellationScheduler(0);
            final CancellationTask task = new CancellationTask() {
                @Override
                public boolean canSchedule() {
                    return true;
                }

                @Override
                public void run(Throwable cause) {
                    assertThat(cause).isInstanceOf(RequestTimeoutException.class);
                    assertThat(scheduler.whenTimingOut()).isDone();
                    assertThat(scheduler.isFinished()).isTrue();
                    assertThat(scheduler.whenTimedOut()).isNotDone();
                    passed.set(true);
                }
            };
            scheduler.init(eventExecutor, task, 0, true);
            assertThat(scheduler.isFinished()).isFalse();

            scheduler.setTimeoutNanos(SET_FROM_NOW, MILLISECONDS.toNanos(1000));
            assertThat(scheduler.state()).isEqualTo(CancellationScheduler.State.SCHEDULED);

            schedulerRef.set(scheduler);
            whenTimedOutRef.set(scheduler.whenTimedOut());
            completed.set(true);
        });
        await().untilTrue(passed);
        await().untilTrue(completed);
        whenTimedOutRef.get().join();
        assertThat(schedulerRef.get().isFinished()).isTrue();
    }

    @Test
    void whenTimingOutAndWhenTimedOut2() {
        final AtomicReference<CompletableFuture<Throwable>> whenTimingOutRef = new AtomicReference<>();
        final AtomicReference<CompletableFuture<Throwable>> whenTimedOutRef = new AtomicReference<>();
        executeInEventLoop(0, scheduler -> {
            final CompletableFuture<Throwable> whenTimingOut = scheduler.whenCancelling();
            final CompletableFuture<Throwable> whenTimedOut = scheduler.whenCancelled();
            assertThat(whenTimingOut).isNotDone();
            assertThat(whenTimedOut).isNotDone();
            scheduler.setTimeoutNanos(SET_FROM_NOW, MILLISECONDS.toNanos(1000));
            whenTimingOutRef.set(whenTimingOut);
            whenTimedOutRef.set(whenTimedOut);
        });
        whenTimingOutRef.get().join();
        whenTimedOutRef.get().join();
    }

    @CsvSource({ "true", "false" })
    @ParameterizedTest
    void whenCancellingAndWhenCancelled(boolean server) {
        final AtomicReference<CancellationScheduler> schedulerRef = new AtomicReference<>();
        final AtomicReference<CompletableFuture<Throwable>> whenCancellingRef = new AtomicReference<>();
        final AtomicReference<CompletableFuture<Throwable>> whenCancelledRef = new AtomicReference<>();
        final AtomicBoolean completed = new AtomicBoolean();
        final AtomicBoolean passed = new AtomicBoolean();

        final Class<? extends TimeoutException> cancellationExceptionType;
        if (server) {
            cancellationExceptionType = RequestTimeoutException.class;
        } else {
            cancellationExceptionType = ResponseTimeoutException.class;
        }

        eventExecutor.execute(() -> {
            final DefaultCancellationScheduler scheduler = new DefaultCancellationScheduler(0);
            final CancellationTask task = new CancellationTask() {
                @Override
                public boolean canSchedule() {
                    return true;
                }

                @Override
                public void run(Throwable cause) {
                    assertThat(cause).isInstanceOf(cancellationExceptionType);
                    assertThat(scheduler.whenCancelling()).isDone();
                    assertThat(scheduler.isFinished()).isTrue();
                    assertThat(scheduler.whenCancelled()).isNotDone();
                    passed.set(true);
                }
            };
            scheduler.init(eventExecutor, task, 0, server);
            assertThat(scheduler.isFinished()).isFalse();

            scheduler.setTimeoutNanos(SET_FROM_NOW, MILLISECONDS.toNanos(1000));
            assertThat(scheduler.state()).isEqualTo(CancellationScheduler.State.SCHEDULED);

            schedulerRef.set(scheduler);
            whenCancellingRef.set(scheduler.whenCancelling());
            whenCancelledRef.set(scheduler.whenCancelled());
            completed.set(true);
        });

        await().untilTrue(passed);
        await().untilTrue(completed);

        assertThat(whenCancellingRef.get().join()).isInstanceOf(cancellationExceptionType);
        assertThat(whenCancelledRef.get().join()).isInstanceOf(cancellationExceptionType);
        assertThat(schedulerRef.get().isFinished()).isTrue();
    }

    @Test
    void pendingTimeout() {
        final CancellationScheduler scheduler = new DefaultCancellationScheduler(1000);
        scheduler.setTimeoutNanos(EXTEND, 1000);
        assertThat(scheduler.timeoutNanos()).isEqualTo(2000);
        scheduler.setTimeoutNanos(SET_FROM_NOW, 1000);
        assertThat(scheduler.timeoutNanos()).isEqualTo(1000);

        scheduler.clearTimeout(false);
        assertThat(scheduler.timeoutNanos()).isEqualTo(1000);
        scheduler.clearTimeout();
        assertThat(scheduler.timeoutNanos()).isZero();

        scheduler.setTimeoutNanos(SET_FROM_START, 3000);
        assertThat(scheduler.timeoutNanos()).isEqualTo(3000);
    }

    @Test
    void evaluatePendingTimeout() {
        final AtomicBoolean completed = new AtomicBoolean();
        eventExecutor.execute(() -> {
            CancellationScheduler scheduler = new DefaultCancellationScheduler(MILLISECONDS.toNanos(1000));
            scheduler.setTimeoutNanos(EXTEND, MILLISECONDS.toNanos(1000));
            scheduler.init(eventExecutor, noopTask, 0, false);
            assertThat(scheduler.timeoutNanos()).isEqualTo(MILLISECONDS.toNanos(2000));

            scheduler = new DefaultCancellationScheduler(MILLISECONDS.toNanos(1000));
            scheduler.setTimeoutNanos(EXTEND, MILLISECONDS.toNanos(2000));
            scheduler.setTimeoutNanos(SET_FROM_NOW, MILLISECONDS.toNanos(1000));
            scheduler.init(eventExecutor, noopTask, 0, false);
            assertTimeoutWithTolerance(scheduler.timeoutNanos(), MILLISECONDS.toNanos(1000));

            scheduler = new DefaultCancellationScheduler(MILLISECONDS.toNanos(1000));
            scheduler.clearTimeout(false);
            scheduler.init(eventExecutor, noopTask, 0, false);
            assertThat(scheduler.timeoutNanos()).isEqualTo(MILLISECONDS.toNanos(1000));

            scheduler = new DefaultCancellationScheduler(MILLISECONDS.toNanos(1000));
            scheduler.clearTimeout();
            scheduler.init(eventExecutor, noopTask, 0, false);
            assertThat(scheduler.timeoutNanos()).isZero();

            scheduler = new DefaultCancellationScheduler(MILLISECONDS.toNanos(1000));
            scheduler.setTimeoutNanos(EXTEND, MILLISECONDS.toNanos(2000));
            scheduler.setTimeoutNanos(SET_FROM_NOW, MILLISECONDS.toNanos(1000));
            scheduler.setTimeoutNanos(SET_FROM_START, MILLISECONDS.toNanos(10000));
            scheduler.init(eventExecutor, noopTask, 0, false);
            assertTimeoutWithTolerance(scheduler.timeoutNanos(), MILLISECONDS.toNanos(10000));
            completed.set(true);
        });
        await().untilTrue(completed);
    }

    @Test
    void initializeOnlyOnce() {
        final AtomicBoolean completed = new AtomicBoolean();
        final CancellationScheduler scheduler = new DefaultCancellationScheduler(0);
        eventExecutor.execute(() -> {
            scheduler.init(eventExecutor, noopTask, MILLISECONDS.toNanos(100), false);
            assertThat(scheduler.timeoutNanos()).isEqualTo(MILLISECONDS.toNanos(100));

            scheduler.init(eventExecutor, noopTask, MILLISECONDS.toNanos(1000), false);
            assertThat(scheduler.timeoutNanos()).isEqualTo(MILLISECONDS.toNanos(100));
            completed.set(true);
        });

        await().untilTrue(completed);
    }

    @Test
    void multiple_ClearTimeoutInWhenCancelling() {
        final AtomicBoolean completed = new AtomicBoolean();
        final CancellationScheduler scheduler = new DefaultCancellationScheduler(0);
        scheduler.whenCancelling().thenRun(() -> {
            scheduler.clearTimeout(false);
            scheduler.clearTimeout(false);
            completed.set(true);
        });
        eventExecutor.execute(() -> {
            scheduler.init(eventExecutor, noopTask, MILLISECONDS.toNanos(100), false);
            assertThat(scheduler.timeoutNanos()).isEqualTo(MILLISECONDS.toNanos(100));
        });

        await().untilTrue(completed);
    }

    @Test
    void immediateFinishTriggersCompletion() {
        final DefaultCancellationScheduler scheduler = new DefaultCancellationScheduler(0);
        scheduler.init(eventExecutor, true);
        await().untilAsserted(() -> assertThat(scheduler.eventLoop()).isNotNull());

        final Throwable throwable = new Throwable();

        assertThat(scheduler.whenCancelling()).isNotCompleted();
        assertThat(scheduler.state()).isEqualTo(State.INIT);

        scheduler.finishNow(throwable);

        await().untilAsserted(() -> assertThat(scheduler.state()).isEqualTo(State.FINISHED));
        assertThat(scheduler.whenCancelling()).isNotDone();
        assertThat(scheduler.whenCancelled()).isCompleted();
        assertThat(scheduler.cause()).isSameAs(throwable);
    }

    @ParameterizedTest
    @ValueSource(booleans = {true, false})
    void immediateFinishWithoutCause(boolean server) {
        final DefaultCancellationScheduler scheduler = new DefaultCancellationScheduler(0);

        scheduler.init(eventExecutor, server);
        await().untilAsserted(() -> assertThat(scheduler.eventLoop()).isNotNull());

        assertThat(scheduler.whenCancelling()).isNotCompleted();
        assertThat(scheduler.state()).isEqualTo(State.INIT);

        scheduler.finishNow();

        await().untilAsserted(() -> assertThat(scheduler.state()).isEqualTo(State.FINISHED));
        assertThat(scheduler.whenCancelling()).isNotDone();
        assertThat(scheduler.whenCancelled()).isCompleted();
        if (server) {
            assertThat(scheduler.cause()).isInstanceOf(RequestTimeoutException.class);
        } else {
            assertThat(scheduler.cause()).isInstanceOf(ResponseTimeoutException.class);
        }
    }

    static void assertTimeoutWithTolerance(long actualNanos, long expectedNanos) {
        assertTimeoutWithTolerance(actualNanos, expectedNanos, MILLISECONDS.toNanos(200));
    }

    static void assertTimeoutWithTolerance(long actualNanos, long expectedNanos, long toleranceNanos) {
        assertThat(actualNanos).isCloseTo(expectedNanos, Offset.offset(toleranceNanos));
    }
}<|MERGE_RESOLUTION|>--- conflicted
+++ resolved
@@ -39,6 +39,7 @@
 import com.linecorp.armeria.common.CommonPools;
 import com.linecorp.armeria.common.TimeoutException;
 import com.linecorp.armeria.internal.common.CancellationScheduler.CancellationTask;
+import com.linecorp.armeria.internal.common.CancellationScheduler.State;
 import com.linecorp.armeria.server.RequestTimeoutException;
 
 import io.netty.util.concurrent.EventExecutor;
@@ -57,12 +58,8 @@
         public void run(Throwable cause) {}
     };
 
-<<<<<<< HEAD
-    private static void executeInEventLoop(long initTimeoutNanos, Consumer<DefaultCancellationScheduler> task) {
-=======
     private static void executeInEventLoop(long initTimeoutNanos,
                                            Consumer<DefaultCancellationScheduler> task) {
->>>>>>> d328e270
         final AtomicBoolean completed = new AtomicBoolean();
         eventExecutor.execute(() -> {
             final DefaultCancellationScheduler scheduler = new DefaultCancellationScheduler(0);
