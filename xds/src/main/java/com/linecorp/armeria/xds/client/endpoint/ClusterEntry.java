--- conflicted
+++ resolved
@@ -108,7 +108,6 @@
         if (logger.isTraceEnabled()) {
             logger.trace("XdsEndpointGroup is using a new PrioritySet({})", prioritySet);
         }
-<<<<<<< HEAD
 
         LocalityRoutingState localityRoutingState = null;
         if (localLoadBalancer != null) {
@@ -117,11 +116,9 @@
                                                                       localLoadBalancer.prioritySet());
             logger.trace("Local routing is enabled with LocalityRoutingState({})", localityRoutingState);
         }
-        final XdsLoadBalancer loadBalancer;
+        XdsLoadBalancer loadBalancer = new DefaultLoadBalancer(prioritySet, localityRoutingState);
         if (clusterSnapshot.xdsResource().resource().hasLbSubsetConfig()) {
-            loadBalancer = new SubsetLoadBalancer(prioritySet);
-        } else {
-            loadBalancer = new DefaultLoadBalancer(prioritySet, localityRoutingState);
+            loadBalancer = new SubsetLoadBalancer(prioritySet, loadBalancer, localityRoutingState);
         }
         this.loadBalancer = loadBalancer;
         if (localLoadBalancer != null && !initialLocalEntryStateFuture.isDone()) {
@@ -139,14 +136,6 @@
     @VisibleForTesting
     CompletableFuture<Void> initialLocalEntryStateFuture() {
         return initialLocalEntryStateFuture;
-=======
-        LoadBalancer loadBalancer = new DefaultLoadBalancer(prioritySet);
-        if (clusterSnapshot.xdsResource().resource().hasLbSubsetConfig()) {
-            loadBalancer = new SubsetLoadBalancer(prioritySet, loadBalancer);
-        }
-        this.loadBalancer = loadBalancer;
-        clusterManager.notifyListeners();
->>>>>>> d00febfd
     }
 
     List<Endpoint> allEndpoints() {
