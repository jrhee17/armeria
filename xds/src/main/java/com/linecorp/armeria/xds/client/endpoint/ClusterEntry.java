--- conflicted
+++ resolved
@@ -34,41 +34,20 @@
 import com.linecorp.armeria.xds.ClusterSnapshot;
 import com.linecorp.armeria.xds.EndpointSnapshot;
 
-<<<<<<< HEAD
 import io.envoyproxy.envoy.config.cluster.v3.Cluster;
 import io.envoyproxy.envoy.config.endpoint.v3.ClusterLoadAssignment;
-
-final class ClusterEntry implements Consumer<List<Endpoint>>, AsyncCloseable {
-
-    private static final Logger logger = LoggerFactory.getLogger(ClusterEntry.class);
-
-    private final EndpointGroup endpointGroup;
-    private final Cluster cluster;
-    private final ClusterLoadAssignment clusterLoadAssignment;
-    private final LoadBalancer loadBalancer;
-    private List<Endpoint> endpoints = ImmutableList.of();
-
-    ClusterEntry(ClusterSnapshot clusterSnapshot, ClusterManager clusterManager) {
-        final EndpointSnapshot endpointSnapshot = clusterSnapshot.endpointSnapshot();
-        assert endpointSnapshot != null;
-        cluster = clusterSnapshot.xdsResource().resource();
-        clusterLoadAssignment = endpointSnapshot.xdsResource().resource();
-        if (cluster.hasLbSubsetConfig()) {
-            loadBalancer = new SubsetLoadBalancer(clusterSnapshot);
-        } else {
-            loadBalancer = new DefaultLoadBalancer();
-        }
-=======
 import io.netty.util.concurrent.EventExecutor;
 
 final class ClusterEntry implements AsyncCloseable {
 
+    private static final Logger logger = LoggerFactory.getLogger(ClusterEntry.class);
+
     private final EndpointsPool endpointsPool;
-    private final LoadBalancer loadBalancer = new SubsetLoadBalancer();
+    @Nullable
+    LoadBalancer loadBalancer;
     private final ClusterManager clusterManager;
     private final EventExecutor eventExecutor;
     private List<Endpoint> endpoints = ImmutableList.of();
->>>>>>> 3117ad84
 
     ClusterEntry(ClusterSnapshot clusterSnapshot,
                  ClusterManager clusterManager, EventExecutor eventExecutor) {
@@ -80,20 +59,12 @@
 
     @Nullable
     Endpoint selectNow(ClientRequestContext ctx) {
+        if (loadBalancer == null) {
+            return null;
+        }
         return loadBalancer.selectNow(ctx);
     }
 
-<<<<<<< HEAD
-    @Override
-    public void accept(List<Endpoint> endpoints) {
-        this.endpoints = ImmutableList.copyOf(endpoints);
-        final PriorityStateManager priorityStateManager =
-                new PriorityStateManager(cluster, clusterLoadAssignment, endpoints);
-        final PrioritySet prioritySet = priorityStateManager.build();
-        if (logger.isTraceEnabled()) {
-            logger.trace("XdsEndpointGroup is using a new PrioritySet({})", prioritySet);
-        }
-=======
     void updateClusterSnapshot(ClusterSnapshot clusterSnapshot) {
         final EndpointSnapshot endpointSnapshot = clusterSnapshot.endpointSnapshot();
         assert endpointSnapshot != null;
@@ -104,9 +75,22 @@
 
     void accept(ClusterSnapshot clusterSnapshot, List<Endpoint> endpoints) {
         assert eventExecutor.inEventLoop();
-        this.endpoints = endpoints;
-        final PrioritySet prioritySet = new PrioritySet(endpoints, clusterSnapshot);
->>>>>>> 3117ad84
+        this.endpoints = ImmutableList.copyOf(endpoints);
+        final EndpointSnapshot endpointSnapshot = clusterSnapshot.endpointSnapshot();
+        assert endpointSnapshot != null;
+        final Cluster cluster = clusterSnapshot.xdsResource().resource();
+        final ClusterLoadAssignment clusterLoadAssignment = endpointSnapshot.xdsResource().resource();
+        final PriorityStateManager priorityStateManager =
+                new PriorityStateManager(cluster, clusterLoadAssignment, endpoints);
+        final PrioritySet prioritySet = priorityStateManager.build();
+        if (logger.isTraceEnabled()) {
+            logger.trace("XdsEndpointGroup is using a new PrioritySet({})", prioritySet);
+        }
+        if (cluster.hasLbSubsetConfig()) {
+            loadBalancer = new SubsetLoadBalancer(clusterSnapshot);
+        } else {
+            loadBalancer = new DefaultLoadBalancer();
+        }
         loadBalancer.prioritySetUpdated(prioritySet);
         clusterManager.notifyListeners();
     }
