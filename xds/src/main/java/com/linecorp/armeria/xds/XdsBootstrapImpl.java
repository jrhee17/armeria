--- conflicted
+++ resolved
@@ -39,12 +39,8 @@
 
     private final Map<ConfigSource, ConfigSourceClient> clientMap = new HashMap<>();
 
-<<<<<<< HEAD
+    private final BootstrapListeners bootstrapListeners;
     private final ConfigSourceMapper configSourceMapper;
-=======
-    private final BootstrapApiConfigs bootstrapApiConfigs;
-    private final BootstrapListeners bootstrapListeners;
->>>>>>> 42edbb29
     private final BootstrapClusters bootstrapClusters;
     private final Consumer<GrpcClientBuilder> configClientCustomizer;
     private final Node bootstrapNode;
@@ -63,12 +59,8 @@
                      Consumer<GrpcClientBuilder> configClientCustomizer) {
         this.eventLoop = requireNonNull(eventLoop, "eventLoop");
         this.configClientCustomizer = configClientCustomizer;
-<<<<<<< HEAD
         configSourceMapper = new ConfigSourceMapper(bootstrap);
-=======
-        bootstrapApiConfigs = new BootstrapApiConfigs(bootstrap);
         bootstrapListeners = new BootstrapListeners(bootstrap);
->>>>>>> 42edbb29
         bootstrapClusters = new BootstrapClusters(bootstrap, this);
         bootstrapNode = bootstrap.hasNode() ? bootstrap.getNode() : Node.getDefaultInstance();
     }
@@ -116,22 +108,15 @@
 
     @Override
     public ListenerRoot listenerRoot(String resourceName) {
-<<<<<<< HEAD
-        return new ListenerRoot(this, configSourceMapper, resourceName);
-=======
         requireNonNull(resourceName, "resourceName");
-        return new ListenerRoot(this, resourceName, bootstrapListeners);
->>>>>>> 42edbb29
+        return new ListenerRoot(this, configSourceMapper,
+                                resourceName, bootstrapListeners);
     }
 
     @Override
     public ClusterRoot clusterRoot(String resourceName) {
-<<<<<<< HEAD
+        requireNonNull(resourceName, "resourceName");
         return new ClusterRoot(this, configSourceMapper, resourceName);
-=======
-        requireNonNull(resourceName, "resourceName");
-        return new ClusterRoot(this, resourceName);
->>>>>>> 42edbb29
     }
 
     @Override
