--- conflicted
+++ resolved
@@ -66,26 +66,12 @@
                     continue;
                 }
                 final RouteAction routeAction = route.getRoute();
-<<<<<<< HEAD
-                final String cluster = routeAction.getCluster();
-                final ConfigSource configSource =
-                        configSourceMapper().cdsConfigSource(configSource(), null, cluster);
-=======
                 final String clusterName = routeAction.getCluster();
->>>>>>> 42edbb29
 
                 // add a dummy element to the index list so that we can call List.set later
                 // without incurring an IndexOutOfBoundException when a snapshot is updated
                 clusterSnapshotList.add(null);
                 pending.add(index);
-<<<<<<< HEAD
-                final ClusterResourceNode node =
-                        new ClusterResourceNode(configSource, cluster, xdsBootstrap(),
-                                                resource, snapshotWatcher, virtualHost, route,
-                                                index++, ResourceNodeType.DYNAMIC);
-                children().add(node);
-                xdsBootstrap().subscribe(node);
-=======
 
                 final Cluster cluster = xdsBootstrap().bootstrapClusters().cluster(clusterName);
                 final ClusterResourceNode node;
@@ -94,13 +80,15 @@
                                          route, index++, cluster);
                     children().add(node);
                 } else {
-                    node = new ClusterResourceNode(null, clusterName, xdsBootstrap(),
-                                                   resource, snapshotWatcher, virtualHost, route,
-                                                   index++, ResourceNodeType.DYNAMIC);
+                    final ConfigSource configSource =
+                            configSourceMapper().cdsConfigSource(configSource(), null, clusterName);
+                    node =
+                            new ClusterResourceNode(configSource, clusterName, xdsBootstrap(),
+                                                    resource, snapshotWatcher, virtualHost, route,
+                                                    index++, ResourceNodeType.DYNAMIC);
                     children().add(node);
                     xdsBootstrap().subscribe(node);
                 }
->>>>>>> 42edbb29
             }
         }
         if (children().isEmpty()) {
