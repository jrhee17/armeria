--- conflicted
+++ resolved
@@ -264,24 +264,6 @@
                       .build();
     }
 
-<<<<<<< HEAD
-    public static Listener exampleListener(String listenerName, String routeName) {
-        final AggregatedConfigSource ads = AggregatedConfigSource.getDefaultInstance();
-        return exampleListener(listenerName, routeName, ConfigSource.newBuilder().setAds(ads).build());
-    }
-
-    public static Listener exampleListener(String listenerName, String routeName, ConfigSource configSource) {
-        final HttpConnectionManager manager =
-                HttpConnectionManager
-                        .newBuilder()
-                        .setCodecType(CodecType.AUTO)
-                        .setStatPrefix("ingress_http")
-                        .setRds(Rds.newBuilder().setRouteConfigName(routeName).setConfigSource(configSource))
-                        .addHttpFilters(HttpFilter.newBuilder()
-                                                  .setName("envoy.filters.http.router")
-                                                  .setTypedConfig(Any.pack(Router.getDefaultInstance())))
-                        .build();
-=======
     public static HttpConnectionManager httpConnectionManager(Rds rds) {
         return HttpConnectionManager
                 .newBuilder()
@@ -295,7 +277,6 @@
     }
 
     public static Listener exampleListener(String listenerName, HttpConnectionManager manager) {
->>>>>>> 42edbb29
         return Listener.newBuilder()
                        .setName(listenerName)
                        .setApiListener(ApiListener.newBuilder()
@@ -311,6 +292,10 @@
 
     public static Listener exampleListener(String listenerName, String routeName, String clusterName) {
         final ConfigSource configSource = basicConfigSource(clusterName);
+        return exampleListener(listenerName, routeName, configSource);
+    }
+
+    public static Listener exampleListener(String listenerName, String routeName, ConfigSource configSource) {
         final HttpConnectionManager manager = httpConnectionManager(Rds.newBuilder()
                                                                        .setRouteConfigName(routeName)
                                                                        .setConfigSource(configSource)
