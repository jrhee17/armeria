--- conflicted
+++ resolved
@@ -71,17 +71,16 @@
         jvmArgs '-XX:+HeapDumpOnOutOfMemoryError'
         jvmArgs "-XX:HeapDumpPath=${rootProject.buildDir}"
 
-<<<<<<< HEAD
-        // required by blockhound for jvm 13+. See https://github.com/reactor/BlockHound/issues/33.
-        if (rootProject.ext.testJavaVersion >= 13) {
-            jvmArgs "-XX:+AllowRedefinitionToAddDeleteMethods"
-=======
         // `-Pjava.security.manager` was added in Java 17 and the default value was changed to `disallow` in Java 18.
         // - https://openjdk.org/jeps/411
         // - https://bugs.openjdk.org/browse/JDK-8270380
         if (rootProject.ext.testJavaVersion >= 17) {
             systemProperty "java.security.manager", "allow"
->>>>>>> 14294e33
+        }
+
+        // required by blockhound for jvm 13+. See https://github.com/reactor/BlockHound/issues/33.
+        if (rootProject.ext.testJavaVersion >= 13) {
+            jvmArgs "-XX:+AllowRedefinitionToAddDeleteMethods"
         }
 
         // Use verbose exception/response reporting for easier debugging.
