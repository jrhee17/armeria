--- conflicted
+++ resolved
@@ -18,12 +18,8 @@
 
     testImplementation(libs.json.unit.fluent)
     testImplementation(libs.junit5.jupiter.api)
-<<<<<<< HEAD
-    testImplementation(libs.spring.boot2.starter.test)
+    testImplementation(libs.spring.boot3.starter.test)
     testRuntimeOnly(libs.kotlin.coroutines.debug)
-=======
-    testImplementation(libs.spring.boot3.starter.test)
->>>>>>> 14294e33
 
     // Preprocessor that enables you to use KDoc to add description to REST API parameters.
     // If you don't want to use it, you can use the annotation
